import { SystemMessage } from '@langchain/core/messages';
import chalk from 'chalk';
import path from 'path';
import { fileURLToPath } from 'url';
import fs from 'fs/promises';
import { logger, AgentConfig } from '@snakagent/core';

const __filename = fileURLToPath(import.meta.url);
const __dirname = path.dirname(__filename);

/**
 * Interface for a token object
 */
export interface Token {
  symbol: string;
  amount: number;
}

/**
 * Enum for the mode of operation of the agent
 */
export enum AgentMode {
  INTERACTIVE = 'interactive',
  AUTONOMOUS = 'autonomous',
  HYBRID = 'hybrid',
}

/**
 * Maps mode values to their string representations
 */
export const AGENT_MODES = {
  [AgentMode.AUTONOMOUS]: 'autonomous',
  [AgentMode.HYBRID]: 'hybrid',
  [AgentMode.INTERACTIVE]: 'interactive',
};

/**
 * Creates a context string from the JSON configuration object
 */
export const createContextFromJson = (json: any): string => {
  if (!json) {
    throw new Error(
      'Error while trying to parse your context from the config file.'
    );
  }

  const contextParts: string[] = [];

  // Objectives Section
  if (Array.isArray(json.objectives)) {
    contextParts.push(`Your objectives : [${json.objectives.join(']\n[')}]`);
  }

  // Identity Section
  const identityParts: string[] = [];
  if (json.name) {
    identityParts.push(`Name: ${json.name}`);
    contextParts.push(`Your name : [${json.name}]`);
  }
  if (json.bio) {
    identityParts.push(`Bio: ${json.bio}`);
    contextParts.push(`Your Bio : [${json.bio}]`);
  }

  // Check for autonomous mode
  if (json.mode) {
    const mode = parseAgentMode(json.mode);
    if (mode === AgentMode.AUTONOMOUS || mode === AgentMode.HYBRID) {
      identityParts.push(`Mode: ${mode}`);
    }
  }

  // Knowledge Section
  if (Array.isArray(json.knowledge)) {
    contextParts.push(`Your knowledge : [${json.knowledge.join(']\n[')}]`);
  }

  return contextParts.join('\n');
};

export const deepCopyAgentConfig = (config: AgentConfig): AgentConfig => {
  if (!config) {
    throw new Error('Cannot copy null or undefined config');
  }

  const promptCopy = new SystemMessage(config.prompt.content as string);

  const mcpServersCopy = config.mcpServers
    ? JSON.parse(JSON.stringify(config.mcpServers))
    : undefined;

  const memoryCopy = config.memory
    ? JSON.parse(JSON.stringify(config.memory))
    : config.memory;

  const configCopy: AgentConfig = {
    name: config.name,
    prompt: promptCopy,
    interval: config.interval,
    chat_id: config.chat_id,
    plugins: [...config.plugins],
    memory: memoryCopy,
    mcpServers: mcpServersCopy,
    mode: config.mode,
    maxIteration: config.maxIteration,
  };

  return configCopy;
};

/**
 * Helper function to parse agent mode from various formats
 */
export const parseAgentMode = (modeConfig: any): AgentMode => {
  // Handle case where modeConfig is a string
  if (typeof modeConfig === 'string') {
    const mode = modeConfig.toLowerCase();
    if (Object.values(AgentMode).includes(mode as AgentMode)) {
      return mode as AgentMode;
    }
    logger.warn(
      `Invalid mode string "${mode}" - defaulting to "${AgentMode.INTERACTIVE}"`
    );
    return AgentMode.INTERACTIVE;
  }

  // Handle case where modeConfig is an object with mode property
  if (modeConfig && typeof modeConfig === 'object') {
    // New format
    if (modeConfig.mode && typeof modeConfig.mode === 'string') {
      const mode = modeConfig.mode.toLowerCase();
      if (Object.values(AgentMode).includes(mode as AgentMode)) {
        return mode as AgentMode;
      }
    }

    // Legacy format with boolean flags
    if (
      'interactive' in modeConfig ||
      'autonomous' in modeConfig ||
      'hybrid' in modeConfig
    ) {
      if (modeConfig.hybrid === true) {
        return AgentMode.HYBRID;
      } else if (modeConfig.autonomous === true) {
        return AgentMode.AUTONOMOUS;
      } else {
        return AgentMode.INTERACTIVE;
      }
    }
  }

  // Default case
  logger.warn(
    `Could not determine agent mode - defaulting to "${AgentMode.INTERACTIVE}"`
  );
  return AgentMode.INTERACTIVE;
};

/**
 * Validates the JSON configuration object
 */
export const validateConfig = (config: AgentConfig) => {
  const requiredFields = [
    'name',
    'interval',
    'plugins',
    'prompt',
    'mode',
    'maxIteration',
  ] as const;

  for (const field of requiredFields) {
    if (config[field as keyof AgentConfig] === undefined) {
      throw new Error(`Missing required field: ${field}`);
    }
  }

  if (!(config.prompt instanceof SystemMessage)) {
    throw new Error('prompt must be an instance of SystemMessage');
  }

  // Validate mode configuration
  if (!Object.values(AgentMode).includes(config.mode)) {
    throw new Error(
      `Invalid mode "${config.mode}" specified in configuration. Must be one of: ${Object.values(AgentMode).join(', ')}`
    );
  }

  // Ensure recursion limit is valid
  if (typeof config.maxIteration !== 'number' || config.maxIteration < 0) {
    throw new Error(
      'maxIteration must be a positive number in mode configuration'
    );
  }

  // Validate mcpServers if present
  if (config.mcpServers) {
    if (typeof config.mcpServers !== 'object') {
      throw new Error('mcpServers must be an object');
    }

    for (const [serverName, serverConfig] of Object.entries(
      config.mcpServers
    )) {
      if (!serverConfig.command || typeof serverConfig.command !== 'string') {
        throw new Error(
          `mcpServers.${serverName} must have a valid command string`
        );
      }

      if (!Array.isArray(serverConfig.args)) {
        throw new Error(`mcpServers.${serverName} must have an args array`);
      }

      if (serverConfig.env && typeof serverConfig.env !== 'object') {
        throw new Error(
          `mcpServers.${serverName} env must be an object if present`
        );
      }
    }
  }
};

/**
 * Checks and parses the JSON configuration object
 */
const checkParseJson = async (
  agent_config_name: string
): Promise<AgentConfig> => {
  try {
    // Try multiple possible locations for the config file
    const possiblePaths = [
      path.resolve(process.cwd(), 'config', 'agents', agent_config_name),
      path.resolve(process.cwd(), '..', 'config', 'agents', agent_config_name),
      path.resolve(
        __dirname,
        '..',
        '..',
        '..',
        'config',
        'agents',
        agent_config_name
      ),
      path.resolve(
        __dirname,
        '..',
        '..',
        '..',
        '..',
        'config',
        'agents',
        agent_config_name
      ),
    ];

    let configPath: string | null = null;
    let jsonData: string | null = null;

    // Find first accessible config file
    for (const tryPath of possiblePaths) {
      try {
        await fs.access(tryPath);
        configPath = tryPath;
        jsonData = await fs.readFile(tryPath, 'utf8');
        break;
      } catch (error) {
        logger.debug(
          `Failed to access config file at ${tryPath}: ${error.message}`
        );
      }
    }

    if (!configPath || !jsonData) {
      throw new Error(
        `Could not find config file '${agent_config_name}' in any of the expected locations`
      );
    }

<<<<<<< HEAD
    const json = JSON.parse(jsonData);
=======
    const json = JSON.parse(jsonData); // TODO don't use any type for json
>>>>>>> 463b4df9
    if (!json) {
      throw new Error(`Failed to parse JSON from ${configPath}`);
    }

    // Create system message
    const systemMessagefromjson = new SystemMessage(
      createContextFromJson(json)
    );

    // Handle mode configuration
    if (!json.mode) {
      throw new Error(
        'Mode configuration is mandatory but missing in config file'
      );
    }
    // Create config object
    const agentConfig: AgentConfig = {
      prompt: systemMessagefromjson,
      name: json.name,
      interval: json.interval,
      chat_id: json.chat_id,
      mode: parseAgentMode(json.mode),
      plugins: Array.isArray(json.plugins)
        ? json.plugins.map((tool: string) => tool.toLowerCase())
        : [],
      memory: json.memory || false,
      mcpServers: json.mcpServers || {},
      maxIteration:
        typeof json.maxIteration === 'number'
          ? json.maxIteration
          : json.mode &&
              typeof json.mode === 'object' &&
              typeof json.mode.maxIteration === 'number'
            ? json.mode.maxIteration
            : 10,
    };

    if (agentConfig.plugins.length === 0) {
      logger.warn("No plugins specified in agent's config");
    }
    validateConfig(agentConfig);
    return agentConfig;
  } catch (error) {
    logger.error(
      chalk.red(
        `⚠️ Ensure your environment variables are set correctly according to your config/agent.json file.`
      )
    );
    logger.error('Failed to parse config : ', error);
    throw error;
  }
};

/**
 * Loads the JSON configuration object
 */
export const load_json_config = async (
  agent_config_name: string
): Promise<AgentConfig> => {
  try {
    const json = await checkParseJson(agent_config_name);
    if (!json) {
      throw new Error('Failed to load JSON config');
    }
    return json;
  } catch (error) {
    logger.error(error);
    throw new Error('Failed to load JSON config');
  }
};<|MERGE_RESOLUTION|>--- conflicted
+++ resolved
@@ -277,11 +277,7 @@
       );
     }
 
-<<<<<<< HEAD
-    const json = JSON.parse(jsonData);
-=======
     const json = JSON.parse(jsonData); // TODO don't use any type for json
->>>>>>> 463b4df9
     if (!json) {
       throw new Error(`Failed to parse JSON from ${configPath}`);
     }
