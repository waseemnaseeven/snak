--- conflicted
+++ resolved
@@ -10,31 +10,25 @@
   conversation_name: string;
 }
 
+export interface AgentIterations {
+  data: any;
+}
+export interface MessageRequest {
+  agent_id: string;
+  user_request: string;
+}
+
 export interface Message {
-<<<<<<< HEAD
-  conversation_id: number;
-=======
   agent_id: string;
->>>>>>> 82b26e46
-  sender_type: string;
-  content: string;
-  status: string;
-}
-<<<<<<< HEAD
+  user_request: string;
+  agent_iteration_id: string;
+}
 
 export interface ConversationResponse {
   conversation_id: number;
   conversation_name: string;
 }
 
-=======
-
-export interface ConversationResponse {
-  conversation_id: number;
-  conversation_name: string;
-}
-
->>>>>>> 82b26e46
 export interface OutputResponse {
   index: number;
   type: string;
@@ -165,49 +159,19 @@
     }
   }
 
-<<<<<<< HEAD
-  private async check_if_conversation_exists(
-    conversation_id: number
-  ): Promise<boolean> {
-    try {
-      const conversation_q = new Postgres.Query(
-        `SELECT EXISTS(SELECT 1 FROM conversation WHERE conversation_id = $1)`,
-        [conversation_id]
-      );
-
-      const conversation_q_res = await Postgres.query<boolean>(
-        conversation_q
-      ).catch((error) => {
-        throw new Error(`Error checking conversation existence: ${error}`);
-      });
-      logger.debug('Conversation exists:', conversation_q_res);
-      return true;
-    } catch (error) {
-      logger.error(error);
-      throw error;
-    }
-  }
-  private async insert_message_into_db(message: Message): Promise<number> {
-    try {
-      const message_q = new Postgres.Query(
-        `
-        INSERT INTO message (conversation_id, sender_type, content) VALUES ($1, $2, $3) RETURNING message_id`,
-        [message.conversation_id, message.sender_type, message.content]
-      );
-      const message_q_res = await Postgres.query<number>(message_q);
-      logger.debug(`Messagfe inserted into DB: ${message_q_res[0]}`);
-=======
-  private async insert_message_into_db(message: Message): Promise<number> {
+  private async insert_message_into_db(
+    message: MessageRequest,
+    iteration: any
+  ): Promise<void> {
     try {
       logger.debug('Inserting message into DB:', message);
       const message_q = new Postgres.Query(
         `
-        INSERT INTO message (agent_id, sender_type, content) VALUES ($1, $2, $3) RETURNING id`,
-        [message.agent_id, message.sender_type, message.content]
+        INSERT INTO message (agent_id, user_request, agent_iteration) VALUES ($1, $2, $3) RETURNING id`,
+        [message.agent_id, message.user_request, iteration]
       );
-      const message_q_res = await Postgres.query<number>(message_q);
->>>>>>> 82b26e46
-      return message_q_res[0];
+      const message_q_res = await Postgres.query<string>(message_q);
+      logger.debug('Message inserted into DB:', message_q_res);
     } catch (error) {
       logger.error(error);
       throw error;
@@ -222,7 +186,7 @@
    * @throws Will throw an error if the agent system is not initialized or if execution fails.
    */
   public async execute(
-    message: Message | string,
+    message: MessageRequest | string,
     config?: Record<string, any>
   ): Promise<any> {
     if (!this.supervisorAgent) {
@@ -231,54 +195,21 @@
 
     try {
       // TODO : make start send a message type instead of string
-<<<<<<< HEAD
-      if (typeof message === 'string') {
-        message = {
-          conversation_id: 0,
-          sender_type: 'user',
-          content: message,
-          status: 'success',
-        };
-      }
       Postgres.connect(this.config.databaseCredentials);
-      logger.debug(
-        `AgentSystem: Executing command with input: ${JSON.stringify(message)}`
-      );
-      const response = await this.supervisorAgent.execute(
-        message.content,
-        config
-      );
-      logger.debug(JSON.stringify(response));
-      await this.check_if_conversation_exists(message.conversation_id);
-      await this.insert_message_into_db(message);
-      if (typeof response === 'string') {
-        const r_msg: Message = {
-          conversation_id: message.conversation_id,
-=======
-      Postgres.connect(this.config.databaseCredentials);
-      const content = typeof message === 'string' ? message : message.content;
+      const content =
+        typeof message === 'string' ? message : message.user_request;
       const response = await this.supervisorAgent.execute(content, config);
       logger.debug(JSON.stringify(response));
+      logger.debug('AgentSystem: Execution result:', JSON.stringify(response));
       if (typeof message === 'string') {
         logger.info('The request has not been saved in the database');
         return response;
       } else {
         logger.info('The request has been saved in the database');
-        await this.insert_message_into_db(message);
-        const r_msg: Message = {
-          agent_id: message.agent_id,
->>>>>>> 82b26e46
-          sender_type: 'ai',
-          content: response,
-          status: 'success',
-        };
-        await this.insert_message_into_db(r_msg);
+
+        await this.insert_message_into_db(message, response);
       }
-<<<<<<< HEAD
-=======
-
->>>>>>> 82b26e46
-      return response;
+      return this.supervisorAgent.formatResponse(response);
     } catch (error) {
       logger.error(`AgentSystem: Execution error: ${error}`);
       throw error;
