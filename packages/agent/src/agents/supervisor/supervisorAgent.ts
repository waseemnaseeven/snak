--- conflicted
+++ resolved
@@ -45,84 +45,6 @@
 /**
  * Helper class for managing batch registration sessions
  */
-class BatchRegistrationSession {
-  private agents: AgentRegistration[] = [];
-  private supervisor: SupervisorAgent;
-
-  constructor(supervisor: SupervisorAgent) {
-    this.supervisor = supervisor;
-  }
-
-  /**
-   * Add an agent to the batch
-   * @param id - Agent ID
-   * @param agent - SnakAgent instance
-   * @param metadata - Optional metadata
-   */
-  public addAgent(
-    id: string,
-    agent: SnakAgent,
-    metadata?: any
-  ): BatchRegistrationSession {
-    this.agents.push({ id, agent, metadata });
-    return this;
-  }
-
-  /**
-   * Add multiple agents to the batch
-   * @param agents - Array of agents to add
-   */
-  public addAgents(agents: AgentRegistration[]): BatchRegistrationSession {
-    this.agents.push(...agents);
-    return this;
-  }
-
-  /**
-   * Get the number of agents in the batch
-   */
-  public getCount(): number {
-    return this.agents.length;
-  }
-
-  /**
-   * Finalize the batch registration
-   * @param options - Finalization options
-   */
-  public async finalize(
-    options: {
-      updateRegistry?: boolean;
-      refreshWorkflow?: boolean;
-    } = { updateRegistry: true, refreshWorkflow: true }
-  ): Promise<void> {
-    if (this.agents.length === 0) {
-      logger.debug('SupervisorAgent: No agents to finalize in batch session');
-      return;
-    }
-
-    logger.debug(
-      `SupervisorAgent: Finalizing batch registration session with ${this.agents.length} agents`
-    );
-
-    // Register all agents
-    this.supervisor.registerMultipleSnakAgents(this.agents, {
-      updateRegistryAfter: options.updateRegistry,
-      refreshWorkflowAfter: false,
-    });
-
-    // Refresh WorkflowController if requested
-    if (options.refreshWorkflow) {
-      logger.debug(
-        'SupervisorAgent: Refreshing WorkflowController after batch registration'
-      );
-      await this.supervisor.refreshWorkflowController();
-    }
-
-    // Clean up the session
-    this.agents = [];
-    logger.debug('SupervisorAgent: Batch registration session finalized');
-  }
-}
-
 /**
  * Configuration interface for the SupervisorAgent
  * @interface SupervisorAgentConfig
@@ -224,14 +146,6 @@
     }
   }
 
-<<<<<<< HEAD
-  public async *executeAsyncGenerator(
-    input: BaseMessage[] | any,
-    config?: Record<string, any>
-  ): AsyncGenerator<any> {
-    console.log(`Execute : 7}`, input, config);
-    throw new Error('Method not implemented.');
-=======
   private async initializeConfigAgent(): Promise<void> {
     logger.debug('SupervisorAgent: Initializing ConfigAgent...');
     this.configAgent = new ConfigurationAgent({ debug: this.debug });
@@ -244,7 +158,6 @@
     this.mcpAgent = new MCPAgent({ debug: this.debug });
     await this.mcpAgent.init();
     this.operators.set(this.mcpAgent.id, this.mcpAgent);
->>>>>>> 7dc007c9
   }
 
   /**
@@ -580,7 +493,6 @@
     input: string | AgentMessage | BaseMessage | BaseMessage[],
     config?: Record<string, any>
   ): AsyncGenerator<any> {
-    console.log(`Execute : 8}`);
     this.executionDepth++;
     const depthIndent = '  '.repeat(this.executionDepth);
     const isNodeCall = !!config?.isWorkflowNodeCall || this.executionDepth > 1;
@@ -781,7 +693,6 @@
     callPath: string,
     depthIndent: string
   ): AsyncGenerator<any> {
-    console.log(`Execute : 9`);
     if (isNodeCall) {
       return await this.handleNodeCall(
         currentMessage,
@@ -1007,20 +918,11 @@
         workflowConfig
       )) {
         if (chunk.final === true) {
-          logger.warn('FINAL CHUNK:');
           yield chunk;
           return;
         }
-        console.log(JSON.stringify(chunk));
         yield chunk;
       }
-
-      // const finalUserResponse = this.extractFinalResponse(result);
-      // logger.debug(
-      //   `${depthIndent}SupervisorAgent (${callPath}): Workflow finished. Final response (truncated): "${finalUserResponse.substring(0, 200)}..."`
-      // );
-      // this.executionDepth--;
-      // return finalUserResponse;
     } catch (error: any) {
       logger.error(
         `${depthIndent}SupervisorAgent (${callPath}): Error during WorkflowController execution: ${error.message || error}`
@@ -1610,28 +1512,12 @@
   /**
    * Registers a new SnakAgent in the system
    * @param agent - The SnakAgent instance to register
-<<<<<<< HEAD
-   * @param metadata - Optional metadata for the agent
-   * @param options - Registration options
-   */
-  public registerSnakAgent(
-    id: string,
-    agent: SnakAgent,
-    metadata?: any,
-    options: {
-      skipRegistryUpdate?: boolean;
-      skipWorkflowRefresh?: boolean;
-      deferUpdates?: boolean;
-    } = {}
-  ): void {
-=======
    * @param metadata - Optional metadata for the agent (if not provided, uses agent config)
    */
   public registerSnakAgent(agent: SnakAgent, metadata?: any): void {
     const agentConfig = agent.getAgentConfig();
     const id = agentConfig.id;
 
->>>>>>> 7dc007c9
     if (!id || id.trim() === '') {
       logger.warn(
         'SupervisorAgent: Invalid empty agent ID from config, using "snak-custom" instead'
@@ -1665,47 +1551,22 @@
       `SupervisorAgent: Registered Snak agent "${id}" with node name "${nodeName}" and metadata: ${JSON.stringify(agentMetadata)}`
     );
 
-<<<<<<< HEAD
-    // Conditional registry update
-    if (!options.skipRegistryUpdate && !options.deferUpdates) {
-      this.updateAgentSelectorRegistry();
-    }
-
-    // No automatic WorkflowController refresh unless explicitly requested
-    if (!options.skipWorkflowRefresh && !options.deferUpdates) {
-      logger.debug(
-        `SupervisorAgent: Agent ${id} registered, WorkflowController refresh will be handled externally`
-      );
-    }
-=======
     // Always update registry after registration
     this.updateAgentSelectorRegistry();
 
     logger.debug(
       `SupervisorAgent: Agent ${id} registered, WorkflowController refresh should be handled externally`
     );
->>>>>>> 7dc007c9
   }
 
   /**
    * Registers multiple SnakAgents efficiently in batch mode
    * @param agents - Array of agents to register
-<<<<<<< HEAD
-   * @param options - Batch registration options
-   */
-  public registerMultipleSnakAgents(
-    agents: AgentRegistration[],
-    options: {
-      updateRegistryAfter?: boolean;
-      refreshWorkflowAfter?: boolean;
-    } = { updateRegistryAfter: true, refreshWorkflowAfter: false }
-=======
    * @param refreshWorkflowAfter - Whether to refresh workflow after batch registration
    */
   public registerMultipleSnakAgents(
     agents: AgentRegistration[],
     refreshWorkflowAfter: boolean = true
->>>>>>> 7dc007c9
   ): void {
     if (!agents || agents.length === 0) {
       logger.debug('SupervisorAgent: No agents to register in batch');
@@ -1719,18 +1580,6 @@
     const successfulRegistrations: string[] = [];
     const failedRegistrations: Array<{ id: string; error: string }> = [];
 
-<<<<<<< HEAD
-    // Register all agents without updating registry/workflow
-    agents.forEach(({ id, agent, metadata }) => {
-      try {
-        this.registerSnakAgent(id, agent, metadata, {
-          skipRegistryUpdate: true,
-          skipWorkflowRefresh: true,
-          deferUpdates: true,
-        });
-        successfulRegistrations.push(id);
-      } catch (error) {
-=======
     // Register all agents without updating registry each time
     agents.forEach(({ agent, metadata }) => {
       try {
@@ -1772,7 +1621,6 @@
       } catch (error) {
         const agentConfig = agent.getAgentConfig();
         const id = agentConfig.id || 'unknown';
->>>>>>> 7dc007c9
         const errorMessage =
           error instanceof Error ? error.message : String(error);
         failedRegistrations.push({ id, error: errorMessage });
@@ -1783,26 +1631,16 @@
       }
     });
 
-<<<<<<< HEAD
-    // Update registry once if requested
-    if (options.updateRegistryAfter && successfulRegistrations.length > 0) {
-=======
     // Update registry once after all registrations
     if (successfulRegistrations.length > 0) {
->>>>>>> 7dc007c9
       logger.debug(
         `SupervisorAgent: Updating agent selector registry after batch registration`
       );
       this.updateAgentSelectorRegistry();
     }
 
-<<<<<<< HEAD
-    // CORRECTION: Refresh WorkflowController if requested
-    if (options.refreshWorkflowAfter && successfulRegistrations.length > 0) {
-=======
     // Refresh WorkflowController if requested
     if (refreshWorkflowAfter && successfulRegistrations.length > 0) {
->>>>>>> 7dc007c9
       logger.debug(
         `SupervisorAgent: Refreshing WorkflowController after batch registration`
       );
@@ -1819,11 +1657,7 @@
             error
           );
         }
-<<<<<<< HEAD
-      }, 100); // TODO: Make sure to secure this delay
-=======
       }, 100).unref();
->>>>>>> 7dc007c9
     }
 
     logger.info(
@@ -1836,17 +1670,6 @@
         failedRegistrations
       );
     }
-<<<<<<< HEAD
-  }
-
-  /**
-   * Starts a batch registration session
-   * @returns BatchRegistrationSession object with methods to add agents and finalize
-   */
-  public startBatchRegistration(): BatchRegistrationSession {
-    return new BatchRegistrationSession(this);
-=======
->>>>>>> 7dc007c9
   }
 
   /**
@@ -1876,33 +1699,13 @@
    * Updates the registry for the agent selector with all available agents
    * @param options - Update options
    */
-<<<<<<< HEAD
-  public updateAgentSelectorRegistry(
-    options: {
-      logDetails?: boolean;
-      skipIfEmpty?: boolean;
-    } = { logDetails: false, skipIfEmpty: true }
-  ): void {
-=======
   public updateAgentSelectorRegistry(): void {
->>>>>>> 7dc007c9
     if (!this.agentSelector) {
       logger.debug(
         'SupervisorAgent: AgentSelector not available, skipping registry update'
       );
       return;
     }
-<<<<<<< HEAD
-
-    const agentCount = Object.keys(this.snakAgents).length;
-    if (options.skipIfEmpty && agentCount === 0) {
-      logger.debug(
-        'SupervisorAgent: No SnakAgents registered, skipping registry update'
-      );
-      return;
-    }
-=======
->>>>>>> 7dc007c9
 
     const agentCount = Object.keys(this.snakAgents).length;
     const registry = OperatorRegistry.getInstance();
@@ -1937,46 +1740,14 @@
     ) {
       const mainAgentId = 'snak-main';
       availableAgents[mainAgentId] = this.snakAgent;
-<<<<<<< HEAD
-      if (options.logDetails) {
-        logger.debug(
-          `SupervisorAgent: Added main snakAgent with ID "${mainAgentId}"`
-        );
-      }
-=======
->>>>>>> 7dc007c9
     }
 
     this.agentSelector.setAvailableAgents(availableAgents);
 
-<<<<<<< HEAD
-    const totalAgents = Object.keys(availableAgents).length;
-    logger.debug(
-      `SupervisorAgent: Updated AgentSelector registry with ${totalAgents} agents (${agentCount} SnakAgents)`
-    );
-
-    if (options.logDetails) {
-      Object.entries(availableAgents).forEach(([id, agent]) => {
-        const metadata = (agent as any).metadata;
-        const type = agent.type;
-
-        if (metadata) {
-          logger.debug(
-            `  - Agent: ${id}, Type: ${type}, Metadata: {"name":"${metadata.name || 'unnamed'}","group":"${metadata.group || 'unknown'}"}`
-          );
-        } else {
-          logger.debug(
-            `  - Agent: ${id}, Type: ${type}, Metadata: no metadata`
-          );
-        }
-      });
-    }
-=======
     const finalAgentCount = Object.keys(availableAgents).length;
     logger.debug(
       `SupervisorAgent: Updated AgentSelector registry with ${finalAgentCount} agents (${agentCount} SnakAgents)`
     );
->>>>>>> 7dc007c9
   }
 
   /**
@@ -1984,17 +1755,7 @@
    * @param id - The unique identifier of the agent to unregister
    * @param options - Unregistration options
    */
-<<<<<<< HEAD
-  public unregisterSnakAgent(
-    id: string,
-    options: {
-      skipRegistryUpdate?: boolean;
-      skipWorkflowRefresh?: boolean;
-    } = {}
-  ): void {
-=======
   public unregisterSnakAgent(id: string): void {
->>>>>>> 7dc007c9
     if (!this.snakAgents[id]) {
       logger.warn(
         `SupervisorAgent: Attempted to unregister non-existent agent "${id}"`
@@ -2003,36 +1764,6 @@
     }
 
     const agent = this.snakAgents[id];
-<<<<<<< HEAD
-
-    if (agent && typeof (agent as any).dispose === 'function') {
-      try {
-        (agent as any).dispose();
-      } catch (error) {
-        logger.error(`Error disposing agent ${id}:`, error);
-      }
-    }
-
-    const nodeName = this.agentIdToNodeName.get(id);
-    if (nodeName) {
-      this.nodeNameToAgentId.delete(nodeName);
-      this.agentIdToNodeName.delete(id);
-      logger.debug(
-        `SupervisorAgent: Cleaned up node name mapping for "${id}" -> "${nodeName}"`
-      );
-    }
-
-    delete this.snakAgents[id];
-    logger.debug(`SupervisorAgent: Unregistered Snak agent "${id}"`);
-
-    if (!options.skipRegistryUpdate) {
-      this.updateAgentSelectorRegistry({ logDetails: false });
-    }
-
-    if (!options.skipWorkflowRefresh) {
-      logger.debug(
-        `SupervisorAgent: Agent ${id} unregistered, WorkflowController refresh should be handled externally`
-=======
 
     if (agent && 'dispose' in agent && typeof agent.dispose === 'function') {
       try {
@@ -2048,7 +1779,6 @@
       this.agentIdToNodeName.delete(id);
       logger.debug(
         `SupervisorAgent: Cleaned up node name mapping for "${id}" -> "${nodeName}"`
->>>>>>> 7dc007c9
       );
     }
 
@@ -2146,32 +1876,16 @@
           `SupervisorAgent: Performing ${forceFullRefresh ? 'forced full' : 'standard'} WorkflowController refresh`
         );
 
-<<<<<<< HEAD
-        // Reset current workflow controller
-=======
->>>>>>> 7dc007c9
         if (this.workflowController) {
           await this.workflowController.reset();
         }
 
-<<<<<<< HEAD
-        // Force full reinitialization
         this.workflowInitialized = false;
         this.workflowController = null;
 
-        // Reinitialize with current agents
         const allowNoSnakAgents = agentCount === 0;
         await this.initializeWorkflowController(allowNoSnakAgents, true);
 
-        // Log final status
-=======
-        this.workflowInitialized = false;
-        this.workflowController = null;
-
-        const allowNoSnakAgents = agentCount === 0;
-        await this.initializeWorkflowController(allowNoSnakAgents, true);
-
->>>>>>> 7dc007c9
         const finalAgentCount = Object.keys(this.snakAgents).length;
         const nodeNames = Array.from(this.nodeNameToAgentId.keys());
         logger.info(
@@ -2249,29 +1963,4 @@
       nodeNames: Array.from(this.nodeNameToAgentId.keys()),
     };
   }
-<<<<<<< HEAD
-
-  /**
-   * Forces a complete reinitialization of the WorkflowController
-   * Use this method when troubleshooting initialization issues
-   */
-  public async forceReinitializeWorkflow(): Promise<void> {
-    logger.warn(
-      'SupervisorAgent: Forcing complete WorkflowController reinitialization'
-    );
-
-    this.workflowInitialized = false;
-    this.isInitializing = false;
-
-    if (this.workflowController) {
-      await this.workflowController.reset();
-    }
-
-    const allowNoSnakAgents = Object.keys(this.snakAgents).length === 0;
-    await this.initializeWorkflowController(allowNoSnakAgents, true);
-
-    logger.info('SupervisorAgent: Forced reinitialization completed');
-  }
-=======
->>>>>>> 7dc007c9
 }