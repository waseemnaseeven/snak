import { Module } from '@nestjs/common';
import { AgentsModule } from './src/agents.module.js';
import { APP_GUARD } from '@nestjs/core';
import { ApiKeyGuard } from './src/guard/ApikeyGuard.js';
import { ConfigModule } from './config/config.module.js';
import { CleanupModule } from './common/cleanup/cleanup.module.js';
import { ThrottlerModule } from '@nestjs/throttler';
<<<<<<< HEAD
import { GatewayModule } from './src/gateway.module.js';

@Module({
  imports: [
    GatewayModule,
    ConfigModule,
=======

@Module({
  imports: [
    ConfigModule,
    AgentsModule,
>>>>>>> 82b26e46
    CleanupModule,
    ThrottlerModule.forRoot({
      throttlers: [
        {
          ttl: 60000,
          limit: 100,
        },
      ],
    }),
  ],
  providers: [
    {
      provide: APP_GUARD,
      useClass: ApiKeyGuard,
    },
    // TODO add interceptor for agent response
    // {
    //   provide: APP_INTERCEPTOR,
    //   useClass: AgentResponseInterceptor,
    // },
  ],
})
export class AppModule {}<|MERGE_RESOLUTION|>--- conflicted
+++ resolved
@@ -5,20 +5,13 @@
 import { ConfigModule } from './config/config.module.js';
 import { CleanupModule } from './common/cleanup/cleanup.module.js';
 import { ThrottlerModule } from '@nestjs/throttler';
-<<<<<<< HEAD
 import { GatewayModule } from './src/gateway.module.js';
 
 @Module({
   imports: [
     GatewayModule,
     ConfigModule,
-=======
-
-@Module({
-  imports: [
-    ConfigModule,
-    AgentsModule,
->>>>>>> 82b26e46
+    // AgentsModule,
     CleanupModule,
     ThrottlerModule.forRoot({
       throttlers: [
@@ -39,6 +32,11 @@
     //   provide: APP_INTERCEPTOR,
     //   useClass: AgentResponseInterceptor,
     // },
+    // TODO add interceptor for agent response
+    // {
+    //   provide: APP_INTERCEPTOR,
+    //   useClass: AgentResponseInterceptor,
+    // },
   ],
 })
 export class AppModule {}