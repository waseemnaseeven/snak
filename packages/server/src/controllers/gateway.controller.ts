--- conflicted
+++ resolved
@@ -20,21 +20,9 @@
   WebsocketAgentRequestDTO,
   WebsocketGetAgentsConfigRequestDTO,
   WebsocketGetMessagesRequestDTO,
+  WebsocketSupervisorRequestDTO,
 } from '@snakagent/core';
 import { Postgres } from '@snakagent/database';
-
-// TODO remove this is for mock
-
-function divideString(str: string, parts: number): string[] {
-  const partLength = Math.ceil(str.length / parts);
-  const result: string[] = [];
-
-  for (let i = 0; i < str.length; i += partLength) {
-    result.push(str.substring(i, i + partLength));
-  }
-
-  return result;
-}
 @WebSocketGateway({
   cors: {
     origin: 'http://localhost:4000',
@@ -58,7 +46,7 @@
 
   onModuleInit() {
     this.server.on('connection', (socket) => {
-      logger.info('Client connected:', socket.id);
+      logger.info(`Client connected: ${socket.id}`);
       this.clients.set(socket.id, socket);
       socket.on('disconnect', () => {
         logger.error('Client disconnected:', socket.id);
@@ -67,6 +55,54 @@
     });
   }
 
+  @SubscribeMessage('supervisor_request')
+  async handleSupervisorRequest(
+    @MessageBody() userRequest: WebsocketSupervisorRequestDTO
+  ): Promise<void> {
+    try {
+      if (!this.supervisorService.isInitialized()) {
+        throw new ServerError('E07TA110');
+      }
+
+      const config: Record<string, any> = {};
+      if (userRequest.request.agentId) {
+        config.agentId = userRequest.request.agentId;
+      }
+
+      const client = this.clients.get(userRequest.socket_id);
+      if (!client) {
+        logger.error('Client not found');
+        throw new ServerError('E01TA400');
+      }
+
+      console.log(`User request: ${JSON.stringify(userRequest)}`);
+      for await (const chunk of this.supervisorService.websocketExecuteRequest(
+        userRequest.request.content,
+        config
+      )) {
+        const response: AgentResponse = {
+          status: 'success',
+          data: {
+            ...chunk.chunk,
+            iteration_number: chunk.iteration_number,
+            isLastChunk: chunk.final,
+          },
+        };
+
+        client.emit('onSupervisorRequest', response);
+
+        if (chunk.final === true) {
+          break;
+        }
+      }
+
+      logger.debug(`Supervisor request processed successfully`);
+    } catch (error) {
+      logger.error('Error in handleSupervisorRequest:', error);
+      throw new ServerError('E03TA100');
+    }
+  }
+
   @SubscribeMessage('agents_request')
   async handleUserRequest(
     @MessageBody() userRequest: WebsocketAgentRequestDTO
@@ -74,7 +110,7 @@
     try {
       logger.info('handleUserRequest called');
       const route = this.reflector.get('path', this.handleUserRequest);
-      logger.debug('handleUserRequest:', userRequest);
+      logger.debug(`handleUserRequest: ${JSON.stringify(userRequest)}`);
 
       const agent = this.supervisorService.getAgentInstance(
         userRequest.request.agent_id
@@ -82,21 +118,6 @@
       if (!agent) {
         throw new ServerError('E01TA400');
       }
-<<<<<<< HEAD
-=======
-      const action = this.agentService.handleUserRequest(
-        agent,
-        userRequest.request
-      );
-      const response_metrics = await metrics.metricsAgentResponseTime(
-        userRequest.request.agent_id.toString(),
-        'key',
-        route,
-        action
-      );
-
-      const storyChunks = divideString(response_metrics.data as string, 5);
->>>>>>> 7dc007c9
 
       const client = this.clients.get(userRequest.socket_id);
       if (!client) {
@@ -109,10 +130,16 @@
         userRequest.request
       )) {
         if (chunk.final === true) {
-        const q= new Postgres.Query('INSERT INTO message (agent_id,user_request,agent_iteration)  VALUES($1, $2, $3)', [userRequest.request.agent_id, userRequest.request.user_request, chunk.chunk])
-        await Postgres.query(q);
-        logger.info("Message Saved in DB");
-
+          const q = new Postgres.Query(
+            'INSERT INTO message (agent_id,user_request,agent_iteration)  VALUES($1, $2, $3)',
+            [
+              userRequest.request.agent_id,
+              userRequest.request.user_request,
+              chunk.chunk,
+            ]
+          );
+          await Postgres.query(q);
+          logger.info('Message Saved in DB');
         }
         const response: AgentResponse = {
           status: 'success',
@@ -124,32 +151,6 @@
         };
         client.emit('onAgentRequest', response);
       }
-      // const response_metrics = await metrics.metricsAgentResponseTime(
-      //   userRequest.request.agent_id.toString(),
-      //   'key',
-      //   route,
-      //   action
-      // );
-
-      // const storyChunks = divideString(response_metrics.data as string, 5);
-
-      // if (!client) {
-      //   logger.error('Client not found');
-      //   throw new ServerError('E01TA400');
-      // }
-
-      // for (let i = 0; i < storyChunks.length; i++) {
-      //   await new Promise((resolve) => setTimeout(resolve, 100));
-      //   logger.debug('Sending chunk:', storyChunks[i]);
-      //   const response: AgentResponse = {
-      //     status: 'success',
-      //     data: {
-      //       chunk: storyChunks[i],
-      //       isLastChunk: i === storyChunks.length - 1,
-      //     },
-      //   };
-      //   client.emit('onAgentRequest', response);
-      // }
     } catch (error) {
       const client = this.clients.get(userRequest.socket_id);
       if (!client) {
@@ -173,19 +174,6 @@
         logger.error('Client not found');
         throw new ServerError('E01TA400');
       }
-<<<<<<< HEAD
-      await this.agentFactory.addAgent(userRequest.agent);
-
-      const agentConfigs = this.agentFactory.getAllAgentConfigs();
-      const newAgentConfig = agentConfigs[agentConfigs.length - 1];
-
-      if (newAgentConfig) {
-        await this.supervisorService.addAgentInstance(
-          newAgentConfig.id,
-          newAgentConfig
-        );
-      }
-=======
       const newAgentConfig = await this.agentFactory.addAgent(
         userRequest.agent
       );
@@ -194,7 +182,6 @@
         newAgentConfig.id,
         newAgentConfig
       );
->>>>>>> 7dc007c9
 
       const response: AgentResponse = {
         status: 'success',
@@ -247,6 +234,10 @@
   ): Promise<void> {
     try {
       logger.info('getAgents called');
+
+            console.log(this.clients);
+
+            console.log(userRequest.socket_id);
       const client = this.clients.get(userRequest.socket_id);
       if (!client) {
         logger.error('Client not found');
