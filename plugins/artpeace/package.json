{
  "name": "@hijox/plugin-artpeace",
  "version": "1.0.0",
  "main": "./dist/index.js",
  "types": "./dist/index.d.ts",
  "module": "./dist/index.mjs",
  "type": "module",
  "publishConfig": {
    "access": "public"
  },
  "files": [
    "dist",
    "LICENSE",
    "package.json",
    "README.md"
  ],
  "scripts": {
    "test": "jest --passWithNoTests",
    "build": "tsup",
    "clean": "rm -rf node_modules",
    "clean:dist": "rm -rf dist",
    "clean:all": "pnpm clean && pnpm clean:dist",
    "format": "prettier --write \"./**/*.ts\"",
    "prepublishOnly": "npm run format && npm run build",
    "prepack": "npm run build",
    "lint": "eslint \"src/**/*.ts\" --fix"
  },
  "dependencies": {
    "@hijox/core": "workspace:*"
  },
  "keywords": [],
  "author": "",
  "license": "ISC",
<<<<<<< HEAD
  "description": "Snak plugin for collaborative pixel art creation on a shared canvas.",
  "gitHead": "56e42b5fbcd7aae40a3a27cf4276d2d4c7f771fe"
=======
  "description": "Starknet Agent Kit plugin for collaborative pixel art creation on a shared canvas.",
  "gitHead": "b666c09583709a6f2af4a5f12ee14c8af4248532"
>>>>>>> 261b88be
}<|MERGE_RESOLUTION|>--- conflicted
+++ resolved
@@ -31,11 +31,6 @@
   "keywords": [],
   "author": "",
   "license": "ISC",
-<<<<<<< HEAD
-  "description": "Snak plugin for collaborative pixel art creation on a shared canvas.",
-  "gitHead": "56e42b5fbcd7aae40a3a27cf4276d2d4c7f771fe"
-=======
   "description": "Starknet Agent Kit plugin for collaborative pixel art creation on a shared canvas.",
   "gitHead": "b666c09583709a6f2af4a5f12ee14c8af4248532"
->>>>>>> 261b88be
 }