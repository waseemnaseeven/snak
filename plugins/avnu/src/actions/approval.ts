--- conflicted
+++ resolved
@@ -1,12 +1,8 @@
 import { Account, uint256, CallData } from 'starknet';
 import { StarknetAgentInterface } from '@starknet-agent-kit/agents';
-<<<<<<< HEAD
-import { ERC20_ABI } from '../abi/erc20Abi';
+import { ERC20_ABI } from '../abi/erc20Abi.js';
 import { ContractInteractor } from '../utils/contractInteractor.js';
 import { TransactionMonitor } from '../utils/transactionMonitor.js';
-=======
-import { ERC20_ABI } from '../../../token/src/abis/erc20Abi.js';
->>>>>>> 619ad8fd
 
 /**
  * Service handling token approvals on Starknet
