<<<<<<< HEAD
import { transfer } from '../..//src/actions/transfer';
import * as C from '../utils/constant';
import { createMockSnakAgent } from '../jest/setEnvVars';
import { setupTestEnvironment } from '../utils/helper';
=======
import { transfer } from '../../src/actions/transfer.js';
import * as C from '../utils/constant.js';
import { createMockStarknetAgent } from '../jest/setEnvVars.js';
import { setupTestEnvironment } from '../utils/helper.js';
>>>>>>> 525c5368

const agent = createMockSnakAgent();

setupTestEnvironment();

describe('Transfer token', () => {
  describe('With perfect match inputs', () => {
    it('should transfer 0.5 ETH to another address', async () => {
      // Arrange
      const params = {
        recipient_address: process.env.STARKNET_PUBLIC_ADDRESS_2 as string,
        amount: '0.5',
        symbol: 'ETH',
      };

      // Act
      const result = await transfer(agent, params);
      const parsed = JSON.parse(result);

      // Assert
      expect(parsed).toMatchObject({
        status: 'success',
        amount: '0.5',
        symbol: 'ETH',
        recipients_address: process.env.STARKNET_PUBLIC_ADDRESS_2 as string,
      });
    });
  });
  describe('With wrong input', () => {
    it('should fail reason : wrong recipient_address', async () => {
      // Arrange
      const params = {
        recipient_address: C.invalid_private_key,
        amount: '0.2',
        symbol: 'USDT',
      };

      // Act
      const result = await transfer(agent, params);
      const parsed = JSON.parse(result);

      // Assert
      expect(parsed).toMatchObject({
        status: 'failure',
      });
    });
    it('should fail reason : wrong amount', async () => {
      // Arrange
      const params = {
        recipient_address: process.env.STARKNET_PUBLIC_ADDRESS_2 as string,
        amount: 'WRONG_AMOUNT',
        symbol: 'USDT',
      };

      // Act
      const result = await transfer(agent, params);
      const parsed = JSON.parse(result);

      // Assert
      expect(parsed).toMatchObject({
        status: 'failure',
      });
    });
    it('should fail reason : wrong symbol', async () => {
      // Arrange
      const params = {
        recipient_address: process.env.STARKNET_PUBLIC_ADDRESS_2 as string,
        amount: '0.2',
        symbol: 'UNKNOWN',
      };

      // Act
      const result = await transfer(agent, params);
      const parsed = JSON.parse(result);

      // Assert
      expect(parsed).toMatchObject({
        status: 'failure',
      });
    });
  });
  describe('With good params but wrong capacity', () => {
    it('should fail reason : not_enough_balance', async () => {
      // Arrange
      const params = {
        recipient_address: process.env.STARKNET_PUBLIC_ADDRESS_2 as string,
        amount: '1000000',
        symbol: 'STRK',
      };

      // Act
      const result = await transfer(agent, params);
      const parsed = JSON.parse(result);
      console.log(parsed);
      // Assert
      expect(parsed).toMatchObject({
        status: 'failure',
      });
    });
  });
});<|MERGE_RESOLUTION|>--- conflicted
+++ resolved
@@ -1,14 +1,7 @@
-<<<<<<< HEAD
-import { transfer } from '../..//src/actions/transfer';
-import * as C from '../utils/constant';
-import { createMockSnakAgent } from '../jest/setEnvVars';
-import { setupTestEnvironment } from '../utils/helper';
-=======
 import { transfer } from '../../src/actions/transfer.js';
 import * as C from '../utils/constant.js';
-import { createMockStarknetAgent } from '../jest/setEnvVars.js';
+import { createMockSnakAgent } from '../jest/setEnvVars.js';
 import { setupTestEnvironment } from '../utils/helper.js';
->>>>>>> 525c5368
 
 const agent = createMockSnakAgent();
 
