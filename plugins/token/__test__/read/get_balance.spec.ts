--- conflicted
+++ resolved
@@ -1,12 +1,7 @@
 import { getBalance } from '../../src/actions/getBalances.js';
 import { Contract } from 'starknet';
-<<<<<<< HEAD
-import { createMockSnakAgent } from '../jest/setEnvVars';
-import { ERC20_ABI } from '../../src/abis/erc20Abi';
-=======
-import { createMockStarknetAgent } from '../jest/setEnvVars.js';
+import { createMockSnakAgent } from '../jest/setEnvVars.js';
 import { ERC20_ABI } from '../../src/abis/erc20Abi.js';
->>>>>>> 525c5368
 
 const agent = createMockSnakAgent();
 
