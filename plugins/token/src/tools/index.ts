<<<<<<< HEAD
import {
  StarknetAgentInterface,
  StarknetTool,
} from '@starknet-agent-kit/agents';
import { getBalanceSchema, Transferschema } from '../schema';
import { transfer } from '../actions/transfer';
import { getBalance, getOwnBalance } from '../actions/getBalances';
import { getOwnBalanceSchema } from '../schema';
=======
import { StarknetTool } from '@starknet-agent-kit/agents';
import {
  getBalanceSchema,
  Transferschema,
  getOwnBalanceSchema,
} from '../schema/index.js';
import { transfer } from '../actions/transfer.js';
import { getBalance, getOwnBalance } from '../actions/getBalances.js';
>>>>>>> 619ad8fd

export const registerTools = (
  StarknetToolRegistry: StarknetTool[],
  agent: StarknetAgentInterface
) => {
  StarknetToolRegistry.push({
    name: 'transfer',
    plugins: 'token',
    description: 'Transfer ERC20 tokens to a specific address',
    schema: Transferschema,
    execute: transfer,
  });

  StarknetToolRegistry.push({
    name: 'get_own_balance',
    plugins: 'token',
    description:
      'Get the balance of a cryptocurrency in your wallet. Extract the token symbol (like ETH, USDC) from the user query. Always use a valid token symbol.',
    schema: getOwnBalanceSchema,
    execute: getOwnBalance,
  });

  StarknetToolRegistry.push({
    name: 'get_balance',
    plugins: 'token',
    description: 'Get the balance of an asset for a given wallet address',
    schema: getBalanceSchema,
    execute: getBalance,
  });
};<|MERGE_RESOLUTION|>--- conflicted
+++ resolved
@@ -1,14 +1,7 @@
-<<<<<<< HEAD
 import {
+  StarknetTool,
   StarknetAgentInterface,
-  StarknetTool,
 } from '@starknet-agent-kit/agents';
-import { getBalanceSchema, Transferschema } from '../schema';
-import { transfer } from '../actions/transfer';
-import { getBalance, getOwnBalance } from '../actions/getBalances';
-import { getOwnBalanceSchema } from '../schema';
-=======
-import { StarknetTool } from '@starknet-agent-kit/agents';
 import {
   getBalanceSchema,
   Transferschema,
@@ -16,7 +9,6 @@
 } from '../schema/index.js';
 import { transfer } from '../actions/transfer.js';
 import { getBalance, getOwnBalance } from '../actions/getBalances.js';
->>>>>>> 619ad8fd
 
 export const registerTools = (
   StarknetToolRegistry: StarknetTool[],
