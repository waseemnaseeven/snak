--- conflicted
+++ resolved
@@ -26,22 +26,12 @@
     "lint": "eslint \"src/**/*.ts\" --fix"
   },
   "dependencies": {
-<<<<<<< HEAD
-    "@snakagent/core": "workspace:*",
-    "@snakagent/database": "workspace:*"
-=======
     "@hijox/core": "workspace:*",
     "@hijox/database": "workspace:*"
->>>>>>> 261b88be
   },
   "keywords": [],
   "author": "",
   "license": "ISC",
-<<<<<<< HEAD
-  "description": "Snak plugin for storing and retrieving chat instructions in a database, enabling persistent chat data.",
-  "gitHead": "56e42b5fbcd7aae40a3a27cf4276d2d4c7f771fe"
-=======
   "description": "Starknet Agent Kit plugin for storing and retrieving chat instructions in a database, enabling persistent chat data.",
   "gitHead": "b666c09583709a6f2af4a5f12ee14c8af4248532"
->>>>>>> 261b88be
 }