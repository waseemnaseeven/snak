--- conflicted
+++ resolved
@@ -1,14 +1,6 @@
 import { setupTestEnvironment } from '../utils/helper.js';
 import { RpcProvider } from 'starknet';
-<<<<<<< HEAD
-import {
-  StarknetAgentInterface,
-  JsonConfig,
-  PostgresAdaptater,
-} from '@hijox/agents';
-=======
-import { StarknetAgentInterface, JsonConfig } from '@starknet-agent-kit/agents';
->>>>>>> 2eae4d46
+import { StarknetAgentInterface, JsonConfig } from '@kasarlabs/core';
 import { SystemMessage } from '@langchain/core/messages';
 
 setupTestEnvironment();
