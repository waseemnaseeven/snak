import { exec } from 'child_process';
import { promisify } from 'util';
import { checkScarbInstalled, getScarbVersion } from '../utils/install.js';
<<<<<<< HEAD
import { logger } from '@hijox/core';
=======
>>>>>>> 2eae4d46

const execAsync = promisify(exec);

/**
 * Install Scarb
 * @returns The installation results
 */
export const installScarb = async (): Promise<string> => {
  try {
    let version = await getScarbVersion();
    if (version !== 'unknown') {
      return JSON.stringify({
        status: 'success',
        message: `Scarb is already installed (version: ${version})`,
      });
    }

    const { stdout, stderr } = await execAsync(
      "curl --proto '=https' --tlsv1.2 -sSf https://docs.swmansion.com/scarb/install.sh | sh -s -- -v 2.10.0"
    );

    await checkScarbInstalled();

    return JSON.stringify({
      status: 'success',
      message: `Scarb installed successfully (version: '2.10.0')`,
      output: stdout,
      errors: stderr || undefined,
    });
  } catch (error) {
    return JSON.stringify({
      status: 'failure',
      error: error instanceof Error ? error.message : 'Unknown error',
    });
  }
};<|MERGE_RESOLUTION|>--- conflicted
+++ resolved
@@ -1,10 +1,6 @@
 import { exec } from 'child_process';
 import { promisify } from 'util';
 import { checkScarbInstalled, getScarbVersion } from '../utils/install.js';
-<<<<<<< HEAD
-import { logger } from '@hijox/core';
-=======
->>>>>>> 2eae4d46
 
 const execAsync = promisify(exec);
 
