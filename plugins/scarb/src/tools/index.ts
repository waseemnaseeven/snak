import { installScarb } from '../actions/installScarb.js';
import { compileContract } from '../actions/buildProgram.js';
import { executeProgram } from '../actions/executeProgram.js';
import { proveProgram } from '../actions/proveProgram.js';
import { verifyProgram } from '../actions/verifyProgram.js';

import {
  executeProgramSchema,
  proveProgramSchema,
  verifyProgramSchema,
  installScarbSchema,
  compileContractSchema,
} from '../schema/schema.js';
<<<<<<< HEAD
import { StarknetAgentInterface, StarknetTool } from '@hijox/core';
=======
import {
  logger,
  StarknetAgentInterface,
  StarknetTool,
} from '@starknet-agent-kit/agents';
import { scarb } from '@snak/database/queries';

export const registerTools = async (StarknetToolRegistry: StarknetTool[]) => {
  try {
    await scarb.init();
  } catch (error) {
    logger.error('Failed to initialize scarb db: ', error);
    throw error;
  }
>>>>>>> 2eae4d46

  StarknetToolRegistry.push({
    name: 'scarb_install',
    description: 'Install the latest version of Scarb if not already installed',
    plugins: 'scarb',
    schema: installScarbSchema,
    execute: installScarb,
  });

  StarknetToolRegistry.push({
    name: 'scarb_compile_contract',
    description: `
      DESCRIPTION: Compile contracts or program of an existing project using Scarb.
      TRIGGER: Only call when the user explicitly asks to compile contracts or program.
      PARAMETERS: Requires a project name.
      SUCCESS: After successful compilation, consider this task complete. 
      FAILURE: After 2 failed attempts, report the error and stop retrying.
    `,
    plugins: 'scarb',
    schema: compileContractSchema,
    execute: compileContract,
  });

  StarknetToolRegistry.push({
    name: 'scarb_execute_program',
    description: `
      DESCRIPTION: Execute a Cairo program function of an existing project using Scarb.
      TRIGGER: Only call when the user explicitly asks to execute a Cairo program function.
      PARAMETERS: Requires a project name and a program name.
      SUCCESS: After successful execution, consider this task complete. 
      FAILURE: After 2 failed attempts, report the error and stop retrying.
    `,
    plugins: 'scarb',
    schema: executeProgramSchema,
    execute: executeProgram,
  });

  StarknetToolRegistry.push({
    name: 'scarb_prove_program',
    description: `
      DESCRIPTION: Generate a proof for a Cairo program execution of an existing project using Scarb.
      TRIGGER: Only call when the user explicitly asks to generate a proof for a Cairo program execution.
      PARAMETERS: Requires a project name and a program name.
      SUCCESS: After successful proof generation, consider this task complete. 
      FAILURE: After 2 failed attempts, report the error and stop retrying.
    `,
    plugins: 'scarb',
    schema: proveProgramSchema,
    execute: proveProgram,
  });

  StarknetToolRegistry.push({
    name: 'scarb_verify_program',
    description: `
      DESCRIPTION: Verify a proof for a Cairo program execution of a project using Scarb.
      TRIGGER: Only call when the user explicitly asks to verify a proof for a Cairo program execution.
      PARAMETERS: Requires a project name and a program name.
      SUCCESS: After successful verification, consider this task complete. 
      FAILURE: After 2 failed attempts, report the error and stop retrying.
    `,
    plugins: 'scarb',
    schema: verifyProgramSchema,
    execute: verifyProgram,
  });
};<|MERGE_RESOLUTION|>--- conflicted
+++ resolved
@@ -11,15 +11,8 @@
   installScarbSchema,
   compileContractSchema,
 } from '../schema/schema.js';
-<<<<<<< HEAD
-import { StarknetAgentInterface, StarknetTool } from '@hijox/core';
-=======
-import {
-  logger,
-  StarknetAgentInterface,
-  StarknetTool,
-} from '@starknet-agent-kit/agents';
-import { scarb } from '@snak/database/queries';
+import { StarknetAgentInterface, StarknetTool, logger } from '@kasarlabs/core';
+import { scarb } from '@kasarlabs/database/queries';
 
 export const registerTools = async (StarknetToolRegistry: StarknetTool[]) => {
   try {
@@ -28,7 +21,6 @@
     logger.error('Failed to initialize scarb db: ', error);
     throw error;
   }
->>>>>>> 2eae4d46
 
   StarknetToolRegistry.push({
     name: 'scarb_install',
