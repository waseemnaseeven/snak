--- conflicted
+++ resolved
@@ -1,14 +1,8 @@
 import { declareContract } from '../../src/actions/declareContract.js';
 import {
-<<<<<<< HEAD
   createMockSnakAgent,
   createMockInvalidSnakAgent,
-} from '../jest/setEnvVars';
-=======
-  createMockStarknetAgent,
-  createMockInvalidStarknetAgent,
 } from '../jest/setEnvVars.js';
->>>>>>> 525c5368
 
 const agent = createMockSnakAgent();
 const wrong_agent = createMockInvalidSnakAgent();
