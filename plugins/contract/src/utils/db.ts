import fs from 'fs';
import path from 'path';
<<<<<<< HEAD
import { StarknetAgentInterface } from '@hijox/agents';
=======
import { StarknetAgentInterface } from '@starknet-agent-kit/agents';
import { scarb } from '@snak/database/queries';
>>>>>>> 2eae4d46

/**
 * Write JSON data to a file
 * @param data The JSON data
 * @param outputDir The output directory
 * @param fileName The file name
 * @returns The path to the file
 */
export const writeJsonToFile = (
  data: any,
  outputDir: string,
  fileName: string = 'data'
): string => {
  try {
    const filePath = path.join(outputDir, fileName);
    const proofContent =
      typeof data === 'string' ? data : JSON.stringify(data, null, 2);

    fs.writeFileSync(filePath, proofContent);

    return filePath;
  } catch (error) {
    throw new Error(
      `Failed to write JSON to file: ${error instanceof Error ? error.message : 'Unknown error'}`
    );
  }
};

/**
 * Retrieve the compilation files for a contract in a project
 * @param agent The Starknet agent
 * @param projectName The name of the project
 * @param contractName The name of the contract
 * @returns The compilation files
 */
export const retrieveCompilationFileByName = async (
  _agent: StarknetAgentInterface,
  projectName: string,
  contractName: string
): Promise<{ sierra: JSON; casm: JSON }> => {
  try {
    const project = await scarb.selectProject(projectName);
    if (!project) {
      throw new Error(`Project with name "${projectName}" not found`);
    }

    const program = await scarb.selectProgram(project.id!, contractName);
    if (!program) {
      throw new Error(
        `Contract "${contractName}" not found in project "${projectName}"`
      );
    }

    const sierra = JSON.parse(program.sierra!);
    const casm = JSON.parse(program.casm!);

    return { sierra, casm };
  } catch (error) {
    throw new Error(`Error retrieving compilation files: ${error.message}`);
  }
};

export const getSierraCasmFromDB = async (
  agent: StarknetAgentInterface,
  projectName: string,
  contractName: string
): Promise<{ sierraPath: string; casmPath: string }> => {
  try {
    const { sierra, casm } = await retrieveCompilationFileByName(
      agent,
      projectName,
      contractName
    );

    const sierraPath = writeJsonToFile(sierra, '/tmp', 'sierra.json');
    const casmPath = writeJsonToFile(casm, '/tmp', 'casm.json');

    return { sierraPath, casmPath };
  } catch (error) {
    throw new Error(`Error retrieving compilation files: ${error.message}`);
  }
};<|MERGE_RESOLUTION|>--- conflicted
+++ resolved
@@ -1,11 +1,7 @@
 import fs from 'fs';
 import path from 'path';
-<<<<<<< HEAD
-import { StarknetAgentInterface } from '@hijox/agents';
-=======
-import { StarknetAgentInterface } from '@starknet-agent-kit/agents';
-import { scarb } from '@snak/database/queries';
->>>>>>> 2eae4d46
+import { StarknetAgentInterface } from '@kasarlabs/core';
+import { scarb } from '@kasarlabs/database/queries';
 
 /**
  * Write JSON data to a file
