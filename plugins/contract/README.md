<<<<<<< HEAD
# Snak - Contract Plugin
=======
# Contract Plugin - Comprehensive Guide
>>>>>>> c4ca2550

## Overview

The Contract plugin for Starknet Agent Kit provides tools for declaring, deploying, and managing Cairo contracts on the Starknet blockchain. It offers a streamlined workflow for taking compiled contracts and deploying them to Starknet network through simple conversational commands.

## Core Tools and Their Usage

### Contract Declaration

#### `declare_contract`

- **Purpose**: Declares a Cairo contract on Starknet
- **Usage**: `declare erc20.cairo from the project my_project`
- **Parameters**:
  - Project name: Name of the project in the database containing the contract to declare
  - Contract name: Name of the specific contract to declare
- **Details**: This is the first step in the deployment process, registering the contract's code on-chain and returning a class hash.

### Contract Deployment

#### `deploy_contract`

- **Purpose**: Deploys a declared contract to Starknet
- **Usage**: `deploy my contract with class hash 0x123... with parameters x:10, y:'hello'`
- **Parameters**:
  - Class hash: Hash of the declared contract
  - Constructor arguments: Arguments for the contract constructor
- **Details**: Creates a new instance of the contract on-chain and returns the deployment address.

### Contract Management

#### `list_declared_contracts`

- **Purpose**: Lists all declared contracts
- **Usage**: `list all my declared contracts`
- **Details**: Show all contracts that have been declared with their class hashes and transaction hashes.

#### `list_deployed_contracts_by_class_hash`

- **Purpose**: Lists all deployments of a specific contract
- **Usage**: `list all deployments of contract with class hash 0x123...`
- **Parameters**:
  - Class hash: The contract's class hash
- **Details**: Shows all instances where a particular contract has been deployed.

#### `delete_contract_by_class_hash`

- **Purpose**: Removes a contract from the database
- **Usage**: `delete the contract with class hash 0x123...`
- **Parameters**:
  - Class hash: The contract's class hash
- **Details**: Removes the contract reference from local storage. This doesn't affect on-chain deployments.

## Usage Examples

### Basic Deployment Workflow

```
<<<<<<< HEAD
"Deploy my smart contract from the cairo-project directory"
// Uses declare_contract, step1_prepare_deploy, and step2_deploy_contract in sequence
=======
1. Declare my token erc20.cairo from the project in my_project
   [Uses declare_contract to register on Starknet]
>>>>>>> c4ca2550

2. Deploy my token contract with parameters name:'MyToken', symbol:'MTK', decimals:18
   [Uses deploy_contract to create a contract instance on-chain]
```

### Contract Management

```
1. List all my declared contracts
   [Uses list_declared_contracts to see all contracts]

2. List all deployments of the contract with class hash 0x123...
   [Uses list_deployed_contracts_by_class_hash to see all instances]

3. Delete the contract with class hash 0x456... from my database
   [Uses delete_contract_by_class_hash to clean up]
```

## Integration with Other Plugins

### Integration with Scarb Plugin

The Contract plugin works as the final step in the development pipeline after compilation with Scarb:

- Seamlessly takes Scarb-compiled artifacts for declaration and deployment
- Works with Scarb's Sierra and CASM outputs for various contract operations
- Enables a complete workflow from compilation to on-chain deployment

### Integration with CairoCoder Plugin

From a Contract deployment perspective, CairoCoder provides:

- Contract templates that are deployment-ready once compiled
- Quick fixes for deployment-related issues in contract code
- Project organization to manage multiple deployable contracts
- Smart constructor parameter handling through code generation

This three-plugin integration (CairoCoder → Scarb → Contract) creates a powerful end-to-end development experience, allowing you to go from code generation to on-chain deployment through simple conversational commands.<|MERGE_RESOLUTION|>--- conflicted
+++ resolved
@@ -1,8 +1,4 @@
-<<<<<<< HEAD
 # Snak - Contract Plugin
-=======
-# Contract Plugin - Comprehensive Guide
->>>>>>> c4ca2550
 
 ## Overview
 
@@ -61,13 +57,8 @@
 ### Basic Deployment Workflow
 
 ```
-<<<<<<< HEAD
-"Deploy my smart contract from the cairo-project directory"
-// Uses declare_contract, step1_prepare_deploy, and step2_deploy_contract in sequence
-=======
 1. Declare my token erc20.cairo from the project in my_project
    [Uses declare_contract to register on Starknet]
->>>>>>> c4ca2550
 
 2. Deploy my token contract with parameters name:'MyToken', symbol:'MTK', decimals:18
    [Uses deploy_contract to create a contract instance on-chain]
