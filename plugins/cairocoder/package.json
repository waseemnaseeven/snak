{
  "name": "@hijox/plugin-cairocoder",
  "version": "0.0.7",
  "main": "./dist/index.js",
  "types": "./dist/index.d.ts",
  "module": "./dist/index.mjs",
  "type": "module",
  "publishConfig": {
    "access": "public"
  },
  "files": [
    "dist",
    "LICENSE",
    "package.json",
    "README.md"
  ],
  "scripts": {
    "test": "jest",
    "build": "tsup",
    "clean": "rm -rf node_modules",
    "clean:dist": "rm -rf dist",
    "clean:all": "pnpm clean && pnpm clean:dist",
    "format": "prettier --write \"src/**/*.ts\"",
    "prepublishOnly": "npm run format && npm run build",
    "prepack": "npm run build",
    "lint": "eslint \"src/**/*.ts\" --fix"
  },
  "dependencies": {
<<<<<<< HEAD
    "@hijox/core": "^0.0.5",
=======
    "@starknet-agent-kit/agents": "workspace:*",
    "@snak/database": "workspace:*",
>>>>>>> 2eae4d46
    "axios": "^1.8.2",
    "starknet": "^5.25.0",
    "zod": "^3.22.4"
  },
  "devDependencies": {
    "@types/axios": "^0.14.4"
  },
  "gitHead": "56e42b5fbcd7aae40a3a27cf4276d2d4c7f771fe"
}<|MERGE_RESOLUTION|>--- conflicted
+++ resolved
@@ -1,5 +1,5 @@
 {
-  "name": "@hijox/plugin-cairocoder",
+  "name": "@kasarlabs/plugin-cairocoder",
   "version": "0.0.7",
   "main": "./dist/index.js",
   "types": "./dist/index.d.ts",
@@ -26,12 +26,8 @@
     "lint": "eslint \"src/**/*.ts\" --fix"
   },
   "dependencies": {
-<<<<<<< HEAD
-    "@hijox/core": "^0.0.5",
-=======
-    "@starknet-agent-kit/agents": "workspace:*",
-    "@snak/database": "workspace:*",
->>>>>>> 2eae4d46
+    "@kasarlabs/core": "workspace:*",
+    "@kasarlabs/database": "workspace:*",
     "axios": "^1.8.2",
     "starknet": "^5.25.0",
     "zod": "^3.22.4"
