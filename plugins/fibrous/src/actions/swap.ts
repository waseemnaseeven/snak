--- conflicted
+++ resolved
@@ -6,15 +6,11 @@
 import { TokenService } from './fetchTokens.js';
 import { Router as FibrousRouter } from 'fibrous-router-sdk';
 import { BigNumber } from '@ethersproject/bignumber';
-<<<<<<< HEAD
-import { SwapResult, SwapParams } from '../types';
-import { getV3DetailsPayload } from '../utils/utils';
-import { ContractInteractor } from '../utils/contractInteractor';
-import { TransactionMonitor } from '../utils/transactionMonitor';
+import { SwapResult, SwapParams } from '../types/index.js';
+import { getV3DetailsPayload } from '../utils/utils.js';
+import { ContractInteractor } from '../utils/contractInteractor.js';
+import { TransactionMonitor } from '../utils/transactionMonitor.js';
 
-=======
-import { SwapResult, SwapParams } from '../types/index.js';
->>>>>>> 619ad8fd
 export class SwapService {
   private tokenService: TokenService;
   private approvalService: ApprovalService;
