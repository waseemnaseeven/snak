import { Account, Call, constants } from 'starknet';

import { ApprovalService } from './approval.js';
import { StarknetAgentInterface } from '@starknet-agent-kit/agents';
import { TokenService } from './fetchTokens.js';
import { Router as FibrousRouter } from 'fibrous-router-sdk';
import { BigNumber } from '@ethersproject/bignumber';
<<<<<<< HEAD
import { BatchSwapParams } from '../types';
import { SLIPPAGE_PERCENTAGE } from '../constants';
import { getV3DetailsPayload } from '../utils/utils';
import { TransactionMonitor } from '../utils/transactionMonitor';
=======
import { BatchSwapParams } from '../types/index.js';
import { SLIPPAGE_PERCENTAGE } from '../constants/index.js';
>>>>>>> 619ad8fd

export class BatchSwapService {
  private tokenService: TokenService;
  private approvalService: ApprovalService;

  constructor(
    private agent: StarknetAgentInterface,
    private walletAddress: string,
    private router: FibrousRouter
  ) {
    this.tokenService = new TokenService();
    this.approvalService = new ApprovalService(agent);
    this.router = new FibrousRouter();
  }

  async initialize(): Promise<void> {
    await this.tokenService.initializeTokens();
  }

  extractBatchSwapParams(params: BatchSwapParams): {
    sellTokenAddresses: string[];
    buyTokenAddresses: string[];
    sellAmounts: BigNumber[];
  } {
    const sellTokens: string[] = [];
    const buyTokens: string[] = [];
    const sellAmounts: BigNumber[] = [];
    for (let i = 0; i < params.sellTokenSymbols.length; i++) {
      const { sellToken, buyToken } = this.tokenService.validateTokenPair(
        params.sellTokenSymbols[i],
        params.buyTokenSymbols[i]
      );

      const sellAmount = BigNumber.from(params.sellAmounts[i]);
      sellTokens.push(sellToken.address);
      buyTokens.push(buyToken.address);
      sellAmounts.push(sellAmount);
    }
    return {
      sellTokenAddresses: sellTokens,
      buyTokenAddresses: buyTokens,
      sellAmounts: sellAmounts,
    };
  }

  async executeSwapTransaction(params: BatchSwapParams) {
    try {
      await this.initialize();

      const provider = this.agent.getProvider();
      const account = new Account(
        provider,
        this.walletAddress,
        this.agent.getAccountCredentials().accountPrivateKey,
        undefined,
        constants.TRANSACTION_VERSION.V3
      );

      const swapParams = this.extractBatchSwapParams(params);
      const route = await this.router.getBestRouteBatch(
        swapParams.sellAmounts as BigNumber[],
        swapParams.sellTokenAddresses,
        swapParams.buyTokenAddresses,
        'starknet'
      );
      if (route.length != swapParams.sellAmounts.length) {
        throw new Error('Invalid route');
      }

      for (let i = 0; i < route.length; i++) {
        console.log(`${i}. Route information: `, {
          sellToken: params.sellTokenSymbols[i],
          buyToken: params.buyTokenSymbols[i],
          sellAmount: params.sellAmounts[i],
          // @ts-expect-error
          buyAmount: route[i]?.outputAmount,
        });
      }
      const destinationAddress = account.address; // !!! Destination address is the address of the account that will receive the tokens might be the any address

      const swapCalls = await this.router.buildBatchTransaction(
        swapParams.sellAmounts as BigNumber[],
        swapParams.sellTokenAddresses,
        swapParams.buyTokenAddresses,
        SLIPPAGE_PERCENTAGE,
        destinationAddress,
        'starknet'
      );
      if (!swapCalls) {
        throw new Error('Calldata not available for this swap');
      }
      let calldata: Call[] = [];
      for (let i = 0; i < swapCalls.length; i++) {
        const approveCall = await this.approvalService.checkAndGetApproveToken(
          account,
          swapParams.sellTokenAddresses[i],
          this.router.STARKNET_ROUTER_ADDRESS,
          swapParams.sellAmounts[i].toString()
        );
        if (approveCall) {
          calldata = [approveCall, swapCalls[i]];
        } else {
          calldata = [swapCalls[i]];
        }
      }

      const swapResult = await account.execute(calldata, getV3DetailsPayload());
      const { receipt, events } = await this.monitorSwapStatus(
        swapResult.transaction_hash
      );
      return {
        status: 'success',
        message: `Successfully swapped ${params.sellAmounts} ${params.sellTokenSymbols} for ${params.buyTokenSymbols}`,
        transactionHash: swapResult.transaction_hash,
        sellAmounts: params.sellAmounts,
        sellTokenSymbols: params.sellTokenSymbols,
        buyTokenSymbols: params.buyTokenSymbols,
        receipt,
        events,
      };
    } catch (error) {
      return {
        status: 'failure',
        error: error instanceof Error ? error.message : 'Unknown error',
      };
    }
  }

  private async monitorSwapStatus(txHash: string) {
    const transactionMonitor = new TransactionMonitor(this.agent.getProvider());
    const receipt = await transactionMonitor.waitForTransaction(
      txHash,
      (status) => console.log('Swap status:', status)
    );

    const events = await transactionMonitor.getTransactionEvents(txHash);
    return { receipt, events };
  }
}

export const createSwapService = (
  agent: StarknetAgentInterface,
  walletAddress?: string
): BatchSwapService => {
  if (!walletAddress) {
    throw new Error('Wallet address not configured');
  }

  return new BatchSwapService(agent, walletAddress, new FibrousRouter());
};

export const batchSwapTokens = async (
  agent: StarknetAgentInterface,
  params: BatchSwapParams
) => {
  const accountAddress = agent.getAccountCredentials()?.accountPublicKey;

  try {
    const swapService = createSwapService(agent, accountAddress);
    const result = await swapService.executeSwapTransaction(params);
    return JSON.stringify(result);
  } catch (error) {
    return JSON.stringify({
      status: 'failure',
      error: error instanceof Error ? error.message : 'Unknown error',
    });
  }
};<|MERGE_RESOLUTION|>--- conflicted
+++ resolved
@@ -5,15 +5,10 @@
 import { TokenService } from './fetchTokens.js';
 import { Router as FibrousRouter } from 'fibrous-router-sdk';
 import { BigNumber } from '@ethersproject/bignumber';
-<<<<<<< HEAD
-import { BatchSwapParams } from '../types';
-import { SLIPPAGE_PERCENTAGE } from '../constants';
-import { getV3DetailsPayload } from '../utils/utils';
-import { TransactionMonitor } from '../utils/transactionMonitor';
-=======
+import { getV3DetailsPayload } from '../utils/utils.js';
+import { TransactionMonitor } from '../utils/transactionMonitor.js';
 import { BatchSwapParams } from '../types/index.js';
 import { SLIPPAGE_PERCENTAGE } from '../constants/index.js';
->>>>>>> 619ad8fd
 
 export class BatchSwapService {
   private tokenService: TokenService;
