--- conflicted
+++ resolved
@@ -1,15 +1,9 @@
 import { simulateDeclareTransaction } from '../../src/actions/simulateTransaction.js';
 import * as C from '../utils/constant.js';
 import {
-<<<<<<< HEAD
   createMockInvalidSnakAgent,
   createMockSnakAgent,
-} from '../jest/setEnvVars';
-=======
-  createMockInvalidStarknetAgent,
-  createMockStarknetAgent,
 } from '../jest/setEnvVars.js';
->>>>>>> 525c5368
 
 const agent = createMockSnakAgent();
 const wrong_agent = createMockInvalidSnakAgent();
