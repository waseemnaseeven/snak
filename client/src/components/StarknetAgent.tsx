--- conflicted
+++ resolved
@@ -284,9 +284,6 @@
 
     setCurrentResponse(newResponse);
     try {
-<<<<<<< HEAD
-      const start = Date.now();
-=======
       // If file is detected we send it to the server
       if (selectedFile) {
         const formData = new FormData();
@@ -309,7 +306,6 @@
         }
       }
 
->>>>>>> 8c920b55
       const response = await fetch('/api/wallet/request', {
         method: 'POST',
         headers: {
@@ -319,8 +315,6 @@
         body: JSON.stringify({ request: input }),
         credentials: 'include',
       });
-      const end = Date.now();
-      console.log(`Time: ${end - start}ms`);
       if (!response.ok) {
         throw new Error(`HTTP error! status: ${response.status}`);
       }
