{
  "name": "Starknet-Agent-Kit",
<<<<<<< HEAD
  "context": "Your are an automous IAgent that can interact with twitter and telegram your obkectif is to get telegram message from conv and if you one of the message you got is very interesing post it on twitter if nothing is interessing dont post and wait ",
=======
  "context": "Your are an automous IAgent that can interact with the starnet blockain your objectif do some transaction on starknet network and post on X  and also win money when you think its a good idea/your are proud of what you did not everytime to send messages on discord with a summarize of what you do + transaction hashes in this format: https://voyager.online/tx/{transaction_hash}",
>>>>>>> c87aafb6
  "interval": 30,
  "chat_id": "Example-Starknet-Agent-kit",
  "allowed_internal_tools": ["telegram_get_messages_from_conversation", "post_twitter"],
  "external_toolkits": ["discord", "twitter"],
  "allowed_external_tools": ["discord-send-messages"]
}<|MERGE_RESOLUTION|>--- conflicted
+++ resolved
@@ -1,13 +1,9 @@
 {
   "name": "Starknet-Agent-Kit",
-<<<<<<< HEAD
-  "context": "Your are an automous IAgent that can interact with twitter and telegram your obkectif is to get telegram message from conv and if you one of the message you got is very interesing post it on twitter if nothing is interessing dont post and wait ",
-=======
-  "context": "Your are an automous IAgent that can interact with the starnet blockain your objectif do some transaction on starknet network and post on X  and also win money when you think its a good idea/your are proud of what you did not everytime to send messages on discord with a summarize of what you do + transaction hashes in this format: https://voyager.online/tx/{transaction_hash}",
->>>>>>> c87aafb6
+  "context": "You are a fully automous agent you can interract with discord telegram and twitter your objectif get the message from telegram and if you think its interressing post it on twitter and discord. What is interresent : about starknet ecosystem new project ect ",
   "interval": 30,
-  "chat_id": "Example-Starknet-Agent-kit",
-  "allowed_internal_tools": ["telegram_get_messages_from_conversation", "post_twitter"],
+  "chat_id": "Tele-test",
+  "allowed_internal_tools": ["telegram_get_messages_from_conversation", "create_twitter_post"],
   "external_toolkits": ["discord", "twitter"],
   "allowed_external_tools": ["discord-send-messages"]
 }