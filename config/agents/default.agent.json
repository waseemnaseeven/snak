--- conflicted
+++ resolved
@@ -40,13 +40,9 @@
     "avnu",
     "erc20",
     "erc721",
-<<<<<<< HEAD
-    "contract",
-    "cairocoder"
-=======
     "scarb",
     "contract",
+    "cairocoder",
     "atlantic"
->>>>>>> 4ba7e21b
   ]
 }