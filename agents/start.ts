--- conflicted
+++ resolved
@@ -349,6 +349,15 @@
       logger.warn('Continuing with potentially outdated mode configuration.');
     }
 
+    // Setup database credentials from environment variables
+    const database: DatabaseCredentials = {
+      database: process.env.POSTGRES_DB as string,
+      host: process.env.POSTGRES_HOST as string,
+      user: process.env.POSTGRES_USER as string,
+      password: process.env.POSTGRES_PASSWORD as string,
+      port: parseInt(process.env.POSTGRES_PORT as string),
+    };
+
     // Prepare Agent Configuration
     const provider = new RpcProvider({
       nodeUrl: process.env.STARKNET_RPC_URL!,
@@ -362,6 +371,7 @@
       agentMode: agentMode,
       agentconfig: json_config,
       modelsConfigPath: modelsConfigPath,
+      db_credentials: database,
       memory: {
         recursionLimit: json_config?.mode?.recursionLimit,
       },
@@ -377,7 +387,6 @@
       ),
     });
 
-<<<<<<< HEAD
     // Instantiate & Initialize Agent
     agent = new StarknetAgent(agentConfig);
 
@@ -393,28 +402,6 @@
       tokenLogging: !silentLlm,
       disabled: disableLogging,
       modelSelectionDebug: enableDebugLogging,
-=======
-    const database: DatabaseCredentials = {
-      database: process.env.POSTGRES_DB as string,
-      host: process.env.POSTGRES_HOST as string,
-      user: process.env.POSTGRES_USER as string,
-      password: process.env.POSTGRES_PASSWORD as string,
-      port: parseInt(process.env.POSTGRES_PORT as string),
-    };
-
-    // Create agent instance with proper configuration
-    const agent = new StarknetAgent({
-      provider: new RpcProvider({ nodeUrl: process.env.STARKNET_RPC_URL }),
-      accountPrivateKey: process.env.STARKNET_PRIVATE_KEY as string,
-      accountPublicKey: process.env.STARKNET_PUBLIC_ADDRESS as string,
-      aiModel: process.env.AI_MODEL as string,
-      aiProvider: process.env.AI_PROVIDER as string,
-      aiProviderApiKey: process.env.AI_PROVIDER_API_KEY as string,
-      signature: 'key',
-      db_credentials: database,
-      agentMode: agentMode,
-      agentconfig: agentConfig,
->>>>>>> 261b88be
     });
     await agent.init();
     await agent.createAgentReactExecutor();
