import { tool } from '@langchain/core/tools';
import { RpcProvider } from 'starknet';
<<<<<<< HEAD
import { TransactionMonitor } from '../../common';
import { ContractInteractor } from '../../common';
import { TwitterInterface } from '../../common';
import { JsonConfig } from '../jsonConfig';
import { TelegramInterface } from '../../common';
import { PostgresAdaptater } from '../database/postgresql/src/database';
=======
import { TransactionMonitor } from '../../common/index.js';
import { ContractInteractor } from '../../common/index.js';
import { TwitterInterface } from '../../common/index.js';
import { JsonConfig } from '../jsonConfig.js';
import { TelegramInterface } from '../../common/index.js';

>>>>>>> 619ad8fd
export interface StarknetAgentInterface {
  getAccountCredentials: () => {
    accountPublicKey: string;
    accountPrivateKey: string;
  };
  getModelCredentials: () => {
    aiModel: string;
    aiProviderApiKey: string;
  };
  getSignature: () => {
    signature: string;
  };
  getProvider: () => RpcProvider;
  transactionMonitor: TransactionMonitor;
  contractInteractor: ContractInteractor;
  getTwitterAuthMode: () => 'API' | 'CREDENTIALS' | undefined;
  getAgentConfig: () => JsonConfig;
  getTwitterManager: () => TwitterInterface;
  getTelegramManager: () => TelegramInterface;
  getDatabase: () => PostgresAdaptater[];
  connectDatabase: (database_name: string) => Promise<void>;
  createDatabase: (database_name: string) => Promise<void>;
  getDatabaseByName: (name: string) => PostgresAdaptater | undefined;
}

export interface StarknetTool<P = any> {
  name: string;
  plugins: string;
  description: string;
  schema?: object;
  responseFormat?: string;
  execute: (
    agent: StarknetAgentInterface,
    params: P,
    plugins_manager?: any
  ) => Promise<unknown>;
}

export class StarknetToolRegistry {
  private static tools: StarknetTool[] = [];

  static registerTool<P>(tool: StarknetTool<P>): void {
    this.tools.push(tool);
  }

  static createTools(agent: StarknetAgentInterface) {
    return this.tools.map(({ name, description, schema, execute }) =>
      tool(async (params: any) => execute(agent, params), {
        name,
        description,
        ...(schema && { schema }),
      })
    );
  }

  static async createAllowedTools(
    agent: StarknetAgentInterface,
    allowed_tools: string[]
  ) {
    await registerTools(agent, allowed_tools, this.tools);
    return this.tools.map(({ name, description, schema, execute }) =>
      tool(async (params: any) => execute(agent, params), {
        name,
        description,
        ...(schema && { schema }),
      })
    );
  }
}

export const initializeTools = (agent: StarknetAgentInterface) => {};

export const registerTools = async (
  agent: StarknetAgentInterface,
  allowed_tools: string[],
  tools: StarknetTool[]
) => {
  try {
    let index = 0;
    await Promise.all(
      allowed_tools.map(async (tool) => {
        index = index + 1;

        const imported_tool = await import(
          `@starknet-agent-kit/plugin-${tool}/dist/index.js`
        );
        if (typeof imported_tool.registerTools !== 'function') {
          return false;
        }
        await imported_tool.registerTools(tools, agent);
        return true;
      })
    );
  } catch (error) {
    console.log(error);
  }
};

export const createTools = (agent: StarknetAgentInterface) => {
  return StarknetToolRegistry.createTools(agent);
};
export const createAllowedTools = async (
  agent: StarknetAgentInterface,
  allowed_tools: string[]
) => {
  return StarknetToolRegistry.createAllowedTools(agent, allowed_tools);
};

export default StarknetToolRegistry;<|MERGE_RESOLUTION|>--- conflicted
+++ resolved
@@ -1,20 +1,12 @@
 import { tool } from '@langchain/core/tools';
 import { RpcProvider } from 'starknet';
-<<<<<<< HEAD
-import { TransactionMonitor } from '../../common';
-import { ContractInteractor } from '../../common';
-import { TwitterInterface } from '../../common';
-import { JsonConfig } from '../jsonConfig';
-import { TelegramInterface } from '../../common';
-import { PostgresAdaptater } from '../database/postgresql/src/database';
-=======
 import { TransactionMonitor } from '../../common/index.js';
 import { ContractInteractor } from '../../common/index.js';
 import { TwitterInterface } from '../../common/index.js';
 import { JsonConfig } from '../jsonConfig.js';
 import { TelegramInterface } from '../../common/index.js';
+import { PostgresAdaptater } from '../database/postgresql/src/database.js';
 
->>>>>>> 619ad8fd
 export interface StarknetAgentInterface {
   getAccountCredentials: () => {
     accountPublicKey: string;
