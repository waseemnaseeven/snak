import { StateGraph, MemorySaver, Annotation } from '@langchain/langgraph';
import { ToolNode } from '@langchain/langgraph/prebuilt';
import { AIMessage, BaseMessage } from '@langchain/core/messages';
import {
  ChatPromptTemplate,
  MessagesPlaceholder,
} from '@langchain/core/prompts';
import { logger } from '@snakagent/core';
import { StarknetAgentInterface } from '../../tools/tools.js';
import {
  initializeToolsList,
  initializeDatabase,
  truncateToolResults,
  formatAgentResponse,
} from '../core/utils.js';
import { estimateTokens } from '../../token/tokenTracking.js';
import { ModelSelectionAgent } from '../operators/modelSelectionAgent.js';
import { SupervisorAgent } from '../supervisor/supervisorAgent.js';
import { baseSystemPrompt, interactiveRules } from '../../prompt/prompts.js';

/**
 * Retrieves the memory agent instance from the SupervisorAgent.
 * @returns A promise that resolves to the memory agent instance or null if not found or an error occurs.
 */
const getMemoryAgent = async () => {
  try {
    // Try to get supervisor instance
    const supervisorAgent = SupervisorAgent.getInstance?.() || null;
    if (supervisorAgent) {
      return await supervisorAgent.getMemoryAgent();
    }
    return null;
  } catch (error) {
    logger.error(`Failed to get memory agent: ${error}`);
    return null;
  }
};

/**
 * Creates and configures an interactive agent.
 * @param starknetAgent - The StarknetAgentInterface instance.
 * @param modelSelector - An optional ModelSelectionAgent instance for dynamic model selection.
 * @returns A promise that resolves to the compiled agent application.
 * @throws Will throw an error if agent configuration is missing or invalid.
 */
export const createInteractiveAgent = async (
  starknetAgent: StarknetAgentInterface,
  modelSelector: ModelSelectionAgent | null
) => {
  try {
    const agent_config = starknetAgent.getAgentConfig();
    if (!agent_config) {
      throw new Error('Agent configuration is required');
    }

    await initializeDatabase(starknetAgent.getDatabaseCredentials());

    const toolsList = await initializeToolsList(starknetAgent, agent_config);

    let memoryAgent = null;
    if (agent_config.memory) {
      try {
        memoryAgent = await getMemoryAgent();
        if (memoryAgent) {
          logger.debug('Successfully retrieved memory agent');
          const memoryTools = memoryAgent.prepareMemoryTools();
          toolsList.push(...memoryTools);
        } else {
          logger.warn(
            'Memory agent not available, memory features will be limited'
          );
        }
      } catch (error) {
        logger.error(`Error retrieving memory agent: ${error}`);
      }
    }

    const GraphState = Annotation.Root({
      messages: Annotation<BaseMessage[]>({
        reducer: (x, y) => x.concat(y),
      }),
      memories: Annotation<string>,
    });

    const toolNode = new ToolNode(toolsList);

    // Add wrapper to log tool executions
    const originalInvoke = toolNode.invoke.bind(toolNode);
    toolNode.invoke = async (state, config) => {
      const lastMessage = state.messages[state.messages.length - 1];
      const toolCalls = lastMessage?.tool_calls || [];

      if (toolCalls.length > 0) {
        for (const call of toolCalls) {
          logger.info(
            `Executing tool: ${call.name} with args: ${JSON.stringify(call.args).substring(0, 150)}${JSON.stringify(call.args).length > 150 ? '...' : ''}`
          );
        }
      }

      const startTime = Date.now();
      const result = await originalInvoke(state, config);
      const executionTime = Date.now() - startTime;

      const truncatedResult = truncateToolResults(result, 5000);

      if (truncatedResult?.messages?.length > 0) {
        const resultMessage =
          truncatedResult.messages[truncatedResult.messages.length - 1];
        logger.debug(
          `Tool execution completed in ${executionTime}ms with result type: ${resultMessage._getType?.() || typeof resultMessage}`
        );
      }

      return truncatedResult;
    };

<<<<<<< HEAD
    console.log('agent prompt ', json_config.prompt);
    const configPrompt = json_config.prompt?.content || '';
    const memoryPrompt = ``;
    const finalPrompt = json_config.memory
      ? `${configPrompt}\n${memoryPrompt}`
=======
    const configPrompt = agent_config.prompt?.content || '';
    const finalPrompt = agent_config.memory
      ? `${configPrompt}
User Memory Context:
{memories}
`
>>>>>>> cccf327c
      : `${configPrompt}`;

    /**
     * Calls the appropriate language model with the current state and tools.
     * @param state - The current state of the graph.
     * @returns A promise that resolves to an object containing the model's response messages.
     * @throws Will throw an error if agent configuration is incomplete or if model invocation fails.
     */
    async function callModel(
      state: typeof GraphState.State
    ): Promise<{ messages: BaseMessage[] }> {
<<<<<<< HEAD
      logger.debug('callModel invoked');
      logger.debug((json_config as any).bio);

      console.log((!(json_config as any).bio))
      if (!json_config) {
=======
      if (!agent_config) {
>>>>>>> cccf327c
        throw new Error('Agent configuration is required but not available');
      }
      if (
        !agent_config.name ||
        !(agent_config as any).bio ||
        !Array.isArray((agent_config as any).objectives) ||
        (agent_config as any).objectives.length === 0 ||
        !Array.isArray((agent_config as any).knowledge) ||
        (agent_config as any).knowledge.length === 0
      ) {
        throw new Error(
          'Agent configuration is incomplete (name, bio, objectives, or knowledge missing)'
        );
      }

      const interactiveSystemPrompt = `
        ${baseSystemPrompt(agent_config)}
        ${interactiveRules}
        Available tools: ${toolsList.map((tool) => tool.name).join(', ')}
      `;

      const prompt = ChatPromptTemplate.fromMessages([
        [
          'system',
          `${finalPrompt.trim()}
        ${interactiveSystemPrompt}`.trim(),
        ],
        new MessagesPlaceholder('messages'),
      ]);

      try {
        const filteredMessages = state.messages.filter(
          (msg) =>
            !(
              msg instanceof AIMessage &&
              msg.additional_kwargs?.from === 'model-selector'
            )
        );

        const formattedPrompt = await prompt.formatMessages({
          tool_names: toolsList.map((tool) => tool.name).join(', '),
          messages: filteredMessages,
          memories: state.memories || '',
        });

        const estimatedTokens = estimateTokens(JSON.stringify(formattedPrompt));
        let currentMessages = filteredMessages;
        let currentFormattedPrompt = formattedPrompt;

        if (estimatedTokens > 90000) {
          logger.warn(
            `Prompt exceeds safe token limit: ${estimatedTokens} tokens. Truncating messages...`
          );
          currentMessages = state.messages.slice(-4);
          currentFormattedPrompt = await prompt.formatMessages({
            tool_names: toolsList.map((tool) => tool.name).join(', '),
            messages: currentMessages,
            memories: state.memories || '',
          });
        }

        if (modelSelector) {
          const stateModelType =
            typeof state.memories === 'object' && state.memories
              ? (state.memories as any).modelType
              : null;

          const selectedModelType =
            stateModelType ||
            (await modelSelector.selectModelForMessages(currentMessages));

          logger.debug(
            `Using dynamically selected model: ${selectedModelType}`
          );
          const modelForThisTask = await modelSelector.getModelForTask(
            currentMessages,
            selectedModelType
          );

          const boundModel =
            typeof modelForThisTask.bindTools === 'function'
              ? modelForThisTask.bindTools(toolsList)
              : modelForThisTask;

          const result = await boundModel.invoke(currentFormattedPrompt);
          return formatAIMessageResult(result);
        } else {
          const existingModelSelector = ModelSelectionAgent.getInstance();
          if (existingModelSelector) {
            logger.debug('Using existing model selector with smart model');
            const smartModel = await existingModelSelector.getModelForTask(
              currentMessages,
              'smart'
            );
            const boundSmartModel =
              typeof smartModel.bindTools === 'function'
                ? smartModel.bindTools(toolsList)
                : smartModel;
            const result = await boundSmartModel.invoke(currentFormattedPrompt);
            return formatAIMessageResult(result);
          } else {
            logger.warn(
              'No model selector available, using direct provider selection is not supported without a ModelSelectionAgent.'
            );
            throw new Error(
              'Model selection requires a configured ModelSelectionAgent'
            );
          }
        }
      } catch (error) {
        if (
          error instanceof Error &&
          (error.message.includes('token limit') ||
            error.message.includes('tokens exceed') ||
            error.message.includes('context length'))
        ) {
          logger.error(`Token limit error: ${error.message}`);
          const minimalMessages = state.messages.slice(-2);

          try {
            const emergencyPrompt = await prompt.formatMessages({
              tool_names: toolsList.map((tool) => tool.name).join(', '),
              messages: minimalMessages,
              memories: '',
            });

            const existingModelSelector = ModelSelectionAgent.getInstance();
            if (existingModelSelector) {
              const emergencyModel =
                await existingModelSelector.getModelForTask(
                  minimalMessages,
                  'smart'
                );
              const boundEmergencyModel =
                typeof emergencyModel.bindTools === 'function'
                  ? emergencyModel.bindTools(toolsList)
                  : emergencyModel;
              const result = await boundEmergencyModel.invoke(emergencyPrompt);
              return formatAIMessageResult(result);
            } else {
              throw new Error(
                'Model selection requires a configured ModelSelectionAgent for emergency fallback.'
              );
            }
          } catch (emergencyError) {
            logger.error(`Emergency prompt failed: ${emergencyError}`);
            return {
              messages: [
                new AIMessage({
                  content:
                    'The conversation has become too long and exceeds token limits, even for a minimal recovery attempt. Please start a new conversation.',
                  additional_kwargs: {
                    from: 'snak',
                    final: true,
                    error: 'token_limit_exceeded_emergency_failed',
                  },
                }),
              ],
            };
          }
        }
        throw error;
      }
    }

    /**
     * Formats the result from an AI model call into a consistent AIMessage structure.
     * Also truncates the message content if it's too long and logs the response.
     * @param result - The raw result from the AI model.
     * @returns An object containing an array with a single formatted AIMessage.
     */
    function formatAIMessageResult(result: any): { messages: BaseMessage[] } {
      let finalResult = result;
      if (!(finalResult instanceof AIMessage)) {
        finalResult = new AIMessage({
          content:
            typeof finalResult.content === 'string'
              ? finalResult.content
              : JSON.stringify(finalResult.content),
          additional_kwargs: {
            from: 'snak',
            final: true,
          },
        });
      } else if (!finalResult.additional_kwargs) {
        finalResult.additional_kwargs = { from: 'snak', final: true };
      } else if (!finalResult.additional_kwargs.from) {
        finalResult.additional_kwargs.from = 'snak';
        finalResult.additional_kwargs.final = true;
      }

      const truncatedResultInstance = truncateToolResults(finalResult, 5000);

      const resultToLog = truncatedResultInstance || finalResult;

      if (
        resultToLog instanceof AIMessage ||
        (resultToLog &&
          typeof resultToLog === 'object' &&
          'content' in resultToLog)
      ) {
        const content =
          typeof resultToLog.content === 'string'
            ? resultToLog.content
            : JSON.stringify(resultToLog.content || '');

        if (content?.trim()) {
          logger.info(`Agent Response:

${formatAgentResponse(content)}`);
        }
      }

      return {
        messages: [finalResult],
      };
    }

    /**
     * Determines the next step in the workflow based on the last message.
     * If the last message contains tool calls, it routes to the 'tools' node.
     * Otherwise, it ends the execution.
     * @param state - The current state of the graph.
     * @returns 'tools' if tool calls are present, otherwise 'end'.
     */
    function shouldContinue(state: typeof GraphState.State) {
      const messages = state.messages;
      const lastMessage = messages[messages.length - 1] as AIMessage;

      if (lastMessage.tool_calls?.length) {
        logger.debug(
          `Detected ${lastMessage.tool_calls.length} tool calls, routing to tools node.`
        );
        return 'tools';
      }
      return 'end';
    }

    const workflow = new StateGraph(GraphState)
      .addNode('agent', callModel)
      .addNode('tools', toolNode);

    if (agent_config.memory && memoryAgent) {
      workflow
        .addNode('memory', memoryAgent.createMemoryNode())
        .addEdge('__start__', 'memory')
        .addEdge('memory', 'agent');
    } else {
      workflow.addEdge('__start__', 'agent');
    }

    workflow
      .addConditionalEdges('agent', shouldContinue)
      .addEdge('tools', 'agent');

    const checkpointer = new MemorySaver();
    const app = workflow.compile({
      ...(agent_config.memory
        ? {
            checkpointer: checkpointer,
            configurable: {},
          }
        : {}),
    });

    return app;
  } catch (error) {
    logger.error('Failed to create an interactive agent:', error);
    throw error;
  }
};<|MERGE_RESOLUTION|>--- conflicted
+++ resolved
@@ -115,20 +115,12 @@
       return truncatedResult;
     };
 
-<<<<<<< HEAD
-    console.log('agent prompt ', json_config.prompt);
-    const configPrompt = json_config.prompt?.content || '';
-    const memoryPrompt = ``;
-    const finalPrompt = json_config.memory
-      ? `${configPrompt}\n${memoryPrompt}`
-=======
     const configPrompt = agent_config.prompt?.content || '';
     const finalPrompt = agent_config.memory
       ? `${configPrompt}
 User Memory Context:
 {memories}
 `
->>>>>>> cccf327c
       : `${configPrompt}`;
 
     /**
@@ -140,15 +132,7 @@
     async function callModel(
       state: typeof GraphState.State
     ): Promise<{ messages: BaseMessage[] }> {
-<<<<<<< HEAD
-      logger.debug('callModel invoked');
-      logger.debug((json_config as any).bio);
-
-      console.log((!(json_config as any).bio))
-      if (!json_config) {
-=======
       if (!agent_config) {
->>>>>>> cccf327c
         throw new Error('Agent configuration is required but not available');
       }
       if (
