--- conflicted
+++ resolved
@@ -52,15 +52,9 @@
     this.provider = config.provider;
     this.accountPrivateKey = config.accountPrivateKey;
     this.accountPublicKey = config.accountPublicKey;
-<<<<<<< HEAD
-    this.agentMode = config.agentConfig?.mode?.autonomous
-      ? 'autonomous'
-      : 'interactive';
-=======
     this.signature = config.signature;
     this.agentMode =
       AGENT_MODES[config.agentConfig?.mode || AgentMode.INTERACTIVE];
->>>>>>> cccf327c
     this.db_credentials = config.db_credentials;
     this.currentMode =
       AGENT_MODES[config.agentConfig?.mode || AgentMode.INTERACTIVE];
