import { AiConfig, IAgent } from '../common/index.js';
import { createAgent } from './agent.js';
import { RpcProvider } from 'starknet';
import { createAutonomousAgent } from './autonomousAgents.js';
import { Scraper } from 'agent-twitter-client';
import { TwitterApi } from 'twitter-api-v2';
import {
  TwitterInterface,
  TwitterApiConfig,
  TwitterScraperConfig,
} from '../common/index.js';
import { JsonConfig } from './jsonConfig.js';
import { TelegramInterface } from '../common/index.js';
import TelegramBot from 'node-telegram-bot-api';
<<<<<<< HEAD
import { HumanMessage } from '@langchain/core/messages';
=======
import { PostgresAdaptater } from './databases/postgresql/src/database.js';
import { PostgresDatabasePoolInterface } from './databases/postgresql/src/interfaces/interfaces.js';
>>>>>>> ddfb3474

export interface StarknetAgentConfig {
  aiProviderApiKey: string;
  aiModel: string;
  aiProvider: string;
  provider: RpcProvider;
  accountPublicKey: string;
  accountPrivateKey: string;
  signature: string;
  agentMode: string;
  agentconfig: JsonConfig;
  embeddingKey: string;
}

export class StarknetAgent implements IAgent {
  private readonly provider: RpcProvider;
  private readonly accountPrivateKey: string;
  private readonly accountPublicKey: string;
  private readonly aiModel: string;
  private readonly aiProviderApiKey: string;
  private readonly thread_id: string;
  private readonly embeddingKey: string;
  private agentReactExecutor: any;
  private currentMode: string;
  private twitterAccoutManager: TwitterInterface = {};
  private telegramAccountManager: TelegramInterface = {};
  private database: PostgresAdaptater[] = [];

  public readonly signature: string;
  public readonly agentMode: string;
  public readonly agentconfig: JsonConfig;

  constructor(private readonly config: StarknetAgentConfig) {
    this.validateConfig(config);

    this.provider = config.provider;
    this.accountPrivateKey = config.accountPrivateKey;
    this.accountPublicKey = config.accountPublicKey;
    this.aiModel = config.aiModel;
    this.aiProviderApiKey = config.aiProviderApiKey;
    this.signature = config.signature;
    this.agentMode = config.agentMode;
    this.currentMode = config.agentMode;
    this.agentconfig = config.agentconfig;
<<<<<<< HEAD
    this.embeddingKey = config.embeddingKey;

    this.transactionMonitor = new TransactionMonitor(this.provider);
    this.contractInteractor = new ContractInteractor(this.provider);
=======
>>>>>>> ddfb3474
  }

  public async createAgentReactExecutor() {
    const config: AiConfig = {
      aiModel: this.aiModel,
      aiProviderApiKey: this.aiProviderApiKey,
      aiProvider: this.config.aiProvider,
      embeddingKey: this.config.embeddingKey,
    };

    if (this.currentMode === 'auto') {
      this.agentReactExecutor = await createAutonomousAgent(this, config);
    } else if (this.currentMode === 'agent') {
      this.agentReactExecutor = await createAgent(this, config);
    }
  }
  private validateConfig(config: StarknetAgentConfig) {
    if (!config.accountPrivateKey) {
      throw new Error(
        'Starknet wallet private key is required https://www.argent.xyz/argent-x'
      );
    }
    if (config.aiModel !== 'ollama' && !config.aiProviderApiKey) {
      throw new Error('AI Provider API key is required');
    }
  }

  private async switchMode(newMode: string): Promise<string> {
    if (newMode === 'auto' && !this.agentconfig?.autonomous) {
      return 'Cannot switch to autonomous mode - not enabled in configuration';
    }

    if (this.currentMode === newMode) {
      return `Already in ${newMode} mode`;
    }

    this.currentMode = newMode;
    this.createAgentReactExecutor();
    return `Switched to ${newMode} mode`;
  }

  public async initializeTelegramManager(): Promise<void> {
    try {
      const bot_token = process.env.TELEGRAM_BOT_TOKEN;
      if (!bot_token) {
        throw new Error(`TELEGRAM_BOT_TOKEN is not set in your .env`);
      }
      const public_url = process.env.TELEGRAM_PUBLIC_URL;
      if (!public_url) {
        throw new Error(`TELEGRAM_PUBLIC_URL is not set in your .env`);
      }
      const bot_port: number = parseInt(
        process.env.TELEGRAM_BOT_PORT as string,
        10
      );
      if (isNaN(bot_port)) {
        throw new Error('TELEGRAM_BOT_PORT must be a valid number');
      }

      const bot = new TelegramBot(bot_token, {
        webHook: { port: bot_port },
      });
      if (!bot) {
        throw new Error(`Error trying to set your bot`);
      }

      const TelegramInterfaces: TelegramInterface = {
        bot_token: bot_token,
        public_url: public_url,
        bot_port: bot_port,
        bot: bot,
      };

      this.telegramAccountManager = TelegramInterfaces;
    } catch (error) {
      console.log(error);
      return;
    }
  }

  public async initializeTwitterManager(): Promise<void> {
    const auth_mode = process.env.TWITTER_AUTH_MODE;
    try {
      if (auth_mode === 'CREDENTIALS') {
        const username = process.env.TWITTER_USERNAME;
        const password = process.env.TWITTER_PASSWORD;
        const email = process.env.TWITTER_EMAIL;

        if (!username || !password) {
          throw new Error(
            'Error when try to initializeTwitterManager in CREDENTIALS twitter_auth_mode check your .env'
          );
        }
        const user_client = new Scraper();

        await user_client.login(username, password, email);
        const account = await user_client.me();
        if (!account) {
          throw new Error('Impossible to get your twitter account information');
        }
        const userClient: TwitterScraperConfig = {
          twitter_client: user_client,
          twitter_id: account?.userId as string,
          twitter_username: account?.username as string,
        };
        this.twitterAccoutManager.twitter_scraper = userClient;
      } else if (auth_mode === 'API') {
        const twitter_api = process.env.TWITTER_API;
        const twitter_api_secret = process.env.TWITTER_API_SECRET;
        const twitter_access_token = process.env.TWITTER_ACCESS_TOKEN;
        const twitter_access_token_secret =
          process.env.TWITTER_ACCESS_TOKEN_SECRET;

        if (
          !twitter_api ||
          !twitter_api_secret ||
          !twitter_access_token ||
          !twitter_access_token_secret
        ) {
          throw new Error(
            'Error when try to initializeTwitterManager in API twitter_auth_mode check your .env'
          );
        }

        const userClient = new TwitterApi({
          appKey: twitter_api,
          appSecret: twitter_api_secret,
          accessToken: twitter_access_token,
          accessSecret: twitter_access_token_secret,
        });
        if (!userClient) {
          throw new Error(
            'Error when trying to createn you Twitter API Account check your API Twitter CREDENTIALS'
          );
        }

        const apiConfig: TwitterApiConfig = {
          twitter_api: twitter_api,
          twitter_api_secret: twitter_api_secret,
          twitter_access_token: twitter_access_token,
          twitter_access_token_secret: twitter_access_token_secret,
          twitter_api_client: userClient,
        };

        this.twitterAccoutManager.twitter_api = apiConfig;
      } else {
        return;
      }
    } catch (error) {
      console.log(error);
      return;
    }
  }

  public async connectDatabase(database_name: string): Promise<void> {
    try {
      const params: PostgresDatabasePoolInterface = {
        user: process.env.POSTGRES_USER as string,
        password: process.env.POSTGRES_PASSWORD as string,
        database: database_name,
        host: process.env.POSTGRES_HOST as string,
        port: parseInt(process.env.POSTGRES_PORT as string, 10),
      };
      const database = await new PostgresAdaptater(params).connectDatabase();
      if (!database) {
        throw new Error('Error when trying to initialize your database');
      }
      this.database.push(database);
    } catch (error) {
      console.log(error);
      return;
    }
  }
  public async createDatabase(
    database_name: string
  ): Promise<PostgresAdaptater | undefined> {
    try {
      const params: PostgresDatabasePoolInterface = {
        user: process.env.POSTGRES_USER as string,
        password: process.env.POSTGRES_PASSWORD as string,
        database: process.env.POSTGRES_ROOT_DB as string,
        host: process.env.POSTGRES_HOST as string,
        port: parseInt(process.env.POSTGRES_PORT as string, 10),
      };
      const database = await new PostgresAdaptater(params).connectDatabase();
      if (!database) {
        throw new Error('Error when trying to initialize your database');
      }
      const new_database = await database.createDatabase(database_name);
      if (!new_database) {
        throw new Error('Error when trying to create your database');
      }
      const new_params: PostgresDatabasePoolInterface = {
        user: process.env.POSTGRES_USER as string,
        password: process.env.POSTGRES_PASSWORD as string,
        database: database_name,
        host: process.env.POSTGRES_HOST as string,
        port: parseInt(process.env.POSTGRES_PORT as string, 10),
      };
      const new_database_connection = await new PostgresAdaptater(
        new_params
      ).connectDatabase();
      if (!new_database_connection) {
        throw new Error('Error when trying to connect to your database');
      }
      this.database.push(new_database_connection);
      return new_database_connection;
    } catch (error) {
      console.log(error);
      return undefined;
    }
  }

  public async deleteDatabase(database_name: string): Promise<void> {
    try {
      const database = this.getDatabaseByName(database_name);
      if (!database) {
        throw new Error('Database not found');
      }
      await database.closeDatabase();
      this.deleteDatabaseByName(database_name);
    } catch (error) {
      console.log(error);
      return;
    }
  }
  getDatabase(): PostgresAdaptater[] {
    return this.database;
  }

  getDatabaseByName(name: string): PostgresAdaptater | undefined {
    return this.database.find((db) => db.getDatabaseName() === name);
  }

  deleteDatabaseByName(name: string): void {
    if (!this.database) {
      return;
    }
    const database = this.database.filter(
      (db) => db.getDatabaseName() !== name
    );
    this.database = database;
  }
  getAccountCredentials() {
    return {
      accountPrivateKey: this.accountPrivateKey,
      accountPublicKey: this.accountPublicKey,
    };
  }

  getModelCredentials() {
    return {
      aiModel: this.aiModel,
      aiProviderApiKey: this.aiProviderApiKey,
    };
  }

  getSignature() {
    return {
      signature: this.signature,
    };
  }

  getAgent() {
    return {
      agentMode: this.currentMode,
    };
  }

  getAgentConfig(): JsonConfig {
    return this.agentconfig;
  }

  getProvider(): RpcProvider {
    return this.provider;
  }

  getTwitterAuthMode(): 'API' | 'CREDENTIALS' | undefined {
    return process.env.TWITTER_AUTH_MODE as 'API' | 'CREDENTIALS' | undefined;
  }

  getTwitterManager(): TwitterInterface {
    if (!this.twitterAccoutManager) {
      throw new Error(
        'Twitter manager not initialized. Call initializeTwitterManager() first'
      );
    }
    return this.twitterAccoutManager;
  }

  getTelegramManager(): TelegramInterface {
    if (!this.telegramAccountManager) {
      throw new Error(
        'Telegram manager not initialized. Call initializeTwitterManager() first'
      );
    }
    return this.telegramAccountManager;
  }

  async validateRequest(request: string): Promise<boolean> {
    return Boolean(request && typeof request === 'string');
  }
  async execute(input: string): Promise<unknown> {
    if (input.toLowerCase().includes('switch to autonomous')) {
      return this.switchMode('auto');
    } else if (input.toLowerCase().includes('switch to interactive')) {
      return this.switchMode('agent');
    }

    if (this.currentMode !== 'agent') {
      throw new Error(`Can't use execute with agent_mode: ${this.currentMode}`);
    }

    const result = await this.agentReactExecutor.invoke(
      {
        messages: [new HumanMessage(input)],
      },
      {
        recursionLimit: 15,
        configurable: { thread_id: this.agentconfig?.chat_id },
      }
    );

    return result.messages[result.messages.length - 1].content;
  }

  async execute_autonomous(): Promise<unknown> {
    if (this.currentMode !== 'auto') {
      throw new Error(
        `Can't use execute_autonomous with agent_mode: ${this.currentMode}`
      );
    }

    while (true) {
      const result = await this.agentReactExecutor.agent.invoke(
        {
          messages: 'Choose what to do',
        },
        this.agentReactExecutor.agentConfig
      );

      console.log(result.messages[result.messages.length - 1].content);

      await new Promise((resolve) =>
        setTimeout(resolve, this.agentReactExecutor.json_config.interval)
      );
    }
  }

  async execute_call_data(input: string): Promise<unknown> {
    if (this.currentMode !== 'agent') {
      throw new Error(
        `Can't use execute call data with agent_mode: ${this.currentMode}`
      );
    }
    const aiMessage = await this.agentReactExecutor.invoke({ messages: input });
    try {
      const parsedResult = JSON.parse(
        aiMessage.messages[aiMessage.messages.length - 2].content
      );
      return parsedResult;
    } catch (parseError) {
      return {
        status: 'failure',
        error: `Failed to parse observation: ${parseError.message}`,
      };
    }
  }
}<|MERGE_RESOLUTION|>--- conflicted
+++ resolved
@@ -12,12 +12,9 @@
 import { JsonConfig } from './jsonConfig.js';
 import { TelegramInterface } from '../common/index.js';
 import TelegramBot from 'node-telegram-bot-api';
-<<<<<<< HEAD
 import { HumanMessage } from '@langchain/core/messages';
-=======
 import { PostgresAdaptater } from './databases/postgresql/src/database.js';
 import { PostgresDatabasePoolInterface } from './databases/postgresql/src/interfaces/interfaces.js';
->>>>>>> ddfb3474
 
 export interface StarknetAgentConfig {
   aiProviderApiKey: string;
@@ -62,13 +59,6 @@
     this.agentMode = config.agentMode;
     this.currentMode = config.agentMode;
     this.agentconfig = config.agentconfig;
-<<<<<<< HEAD
-    this.embeddingKey = config.embeddingKey;
-
-    this.transactionMonitor = new TransactionMonitor(this.provider);
-    this.contractInteractor = new ContractInteractor(this.provider);
-=======
->>>>>>> ddfb3474
   }
 
   public async createAgentReactExecutor() {
