import { AiConfig, IAgent } from '../common/index.js';
import { createAgent } from './agent.js';
import { RpcProvider } from 'starknet';
import { createAutonomousAgent } from './autonomousAgents.js';
import { Scraper } from 'agent-twitter-client';
import { TwitterApi } from 'twitter-api-v2';
import {
  TwitterInterface,
  TwitterApiConfig,
  TwitterScraperConfig,
} from '../common/index.js';
import { JsonConfig } from './jsonConfig.js';
import { TelegramInterface } from '../common/index.js';
import TelegramBot from 'node-telegram-bot-api';
import { PostgresAdaptater } from './database/postgresql/src/database.js';
import { PostgresDatabasePoolInterface } from './database/postgresql/src/interfaces/interfaces.js';

export interface StarknetAgentConfig {
  aiProviderApiKey: string;
  aiModel: string;
  aiProvider: string;
  provider: RpcProvider;
  accountPublicKey: string;
  accountPrivateKey: string;
  signature: string;
  agentMode: string;
  agentconfig: JsonConfig;
}

export class StarknetAgent implements IAgent {
  private readonly provider: RpcProvider;
  private readonly accountPrivateKey: string;
  private readonly accountPublicKey: string;
  private readonly aiModel: string;
  private readonly aiProviderApiKey: string;
  private agentReactExecutor: any;
  private currentMode: string;
  private twitterAccoutManager: TwitterInterface = {};
  private telegramAccountManager: TelegramInterface = {};
<<<<<<< HEAD
  private database: PostgresAdaptater[] = [];
  public readonly transactionMonitor: TransactionMonitor;
  public readonly contractInteractor: ContractInteractor;
=======

>>>>>>> f8dbddd4
  public readonly signature: string;
  public readonly agentMode: string;
  public readonly agentconfig: JsonConfig;

  constructor(private readonly config: StarknetAgentConfig) {
    this.validateConfig(config);

    this.provider = config.provider;
    this.accountPrivateKey = config.accountPrivateKey;
    this.accountPublicKey = config.accountPublicKey;
    this.aiModel = config.aiModel;
    this.aiProviderApiKey = config.aiProviderApiKey;
    this.signature = config.signature;
    this.agentMode = config.agentMode;
    this.currentMode = config.agentMode;
    this.agentconfig = config.agentconfig;
  }

  public async createAgentReactExecutor() {
    const config: AiConfig = {
      aiModel: this.aiModel,
      aiProviderApiKey: this.aiProviderApiKey,
      aiProvider: this.config.aiProvider,
    };

    if (this.currentMode === 'auto') {
      this.agentReactExecutor = await createAutonomousAgent(this, config);
    } else if (this.currentMode === 'agent') {
      this.agentReactExecutor = await createAgent(this, config);
    }
  }
  private validateConfig(config: StarknetAgentConfig) {
    if (!config.accountPrivateKey) {
      throw new Error(
        'Starknet wallet private key is required https://www.argent.xyz/argent-x'
      );
    }
    if (config.aiModel !== 'ollama' && !config.aiProviderApiKey) {
      throw new Error('AI Provider API key is required');
    }
  }

  private async switchMode(newMode: string): Promise<string> {
    if (newMode === 'auto' && !this.agentconfig?.autonomous) {
      return 'Cannot switch to autonomous mode - not enabled in configuration';
    }

    if (this.currentMode === newMode) {
      return `Already in ${newMode} mode`;
    }

    this.currentMode = newMode;
    this.createAgentReactExecutor();
    return `Switched to ${newMode} mode`;
  }

  public async initializeTelegramManager(): Promise<void> {
    try {
      const bot_token = process.env.TELEGRAM_BOT_TOKEN;
      if (!bot_token) {
        throw new Error(`TELEGRAM_BOT_TOKEN is not set in your .env`);
      }
      const public_url = process.env.TELEGRAM_PUBLIC_URL;
      if (!public_url) {
        throw new Error(`TELEGRAM_PUBLIC_URL is not set in your .env`);
      }
      const bot_port: number = parseInt(
        process.env.TELEGRAM_BOT_PORT as string,
        10
      );
      if (isNaN(bot_port)) {
        throw new Error('TELEGRAM_BOT_PORT must be a valid number');
      }

      const bot = new TelegramBot(bot_token, {
        webHook: { port: bot_port },
      });
      if (!bot) {
        throw new Error(`Error trying to set your bot`);
      }

      const TelegramInterfaces: TelegramInterface = {
        bot_token: bot_token,
        public_url: public_url,
        bot_port: bot_port,
        bot: bot,
      };

      this.telegramAccountManager = TelegramInterfaces;
    } catch (error) {
      console.log(error);
      return;
    }
  }

  public async initializeTwitterManager(): Promise<void> {
    const auth_mode = process.env.TWITTER_AUTH_MODE;
    try {
      if (auth_mode === 'CREDENTIALS') {
        const username = process.env.TWITTER_USERNAME;
        const password = process.env.TWITTER_PASSWORD;
        const email = process.env.TWITTER_EMAIL;

        if (!username || !password) {
          throw new Error(
            'Error when try to initializeTwitterManager in CREDENTIALS twitter_auth_mode check your .env'
          );
        }
        const user_client = new Scraper();

        await user_client.login(username, password, email);
        const account = await user_client.me();
        if (!account) {
          throw new Error('Impossible to get your twitter account information');
        }
        const userClient: TwitterScraperConfig = {
          twitter_client: user_client,
          twitter_id: account?.userId as string,
          twitter_username: account?.username as string,
        };
        this.twitterAccoutManager.twitter_scraper = userClient;
      } else if (auth_mode === 'API') {
        const twitter_api = process.env.TWITTER_API;
        const twitter_api_secret = process.env.TWITTER_API_SECRET;
        const twitter_access_token = process.env.TWITTER_ACCESS_TOKEN;
        const twitter_access_token_secret =
          process.env.TWITTER_ACCESS_TOKEN_SECRET;

        if (
          !twitter_api ||
          !twitter_api_secret ||
          !twitter_access_token ||
          !twitter_access_token_secret
        ) {
          throw new Error(
            'Error when try to initializeTwitterManager in API twitter_auth_mode check your .env'
          );
        }

        const userClient = new TwitterApi({
          appKey: twitter_api,
          appSecret: twitter_api_secret,
          accessToken: twitter_access_token,
          accessSecret: twitter_access_token_secret,
        });
        if (!userClient) {
          throw new Error(
            'Error when trying to createn you Twitter API Account check your API Twitter CREDENTIALS'
          );
        }

        const apiConfig: TwitterApiConfig = {
          twitter_api: twitter_api,
          twitter_api_secret: twitter_api_secret,
          twitter_access_token: twitter_access_token,
          twitter_access_token_secret: twitter_access_token_secret,
          twitter_api_client: userClient,
        };

        this.twitterAccoutManager.twitter_api = apiConfig;
      } else {
        return;
      }
    } catch (error) {
      console.log(error);
      return;
    }
  }

  public async connectDatabase(database_name: string): Promise<void> {
    try {
      const params: PostgresDatabasePoolInterface = {
        user: process.env.POSTGRES_USER as string,
        password: process.env.POSTGRES_PASSWORD as string,
        database: database_name,
        host: process.env.POSTGRES_HOST as string,
        port: parseInt(process.env.POSTGRES_PORT as string, 10),
      };
      const database = await new PostgresAdaptater(params).connectDatabase();
      if (!database) {
        throw new Error('Error when trying to initialize your database');
      }
      this.database.push(database);
    } catch (error) {
      console.log(error);
      return;
    }
  }
  public async createDatabase(
    database_name: string
  ): Promise<PostgresAdaptater | undefined> {
    try {
      const params: PostgresDatabasePoolInterface = {
        user: process.env.POSTGRES_USER as string,
        password: process.env.POSTGRES_PASSWORD as string,
        database: process.env.POSTGRES_ROOT_DB as string,
        host: process.env.POSTGRES_HOST as string,
        port: parseInt(process.env.POSTGRES_PORT as string, 10),
      };
      const database = await new PostgresAdaptater(params).connectDatabase();
      if (!database) {
        throw new Error('Error when trying to initialize your database');
      }
      const new_database = await database.createDatabase(database_name);
      if (!new_database) {
        throw new Error('Error when trying to create your database');
      }
      const new_params: PostgresDatabasePoolInterface = {
        user: process.env.POSTGRES_USER as string,
        password: process.env.POSTGRES_PASSWORD as string,
        database: database_name,
        host: process.env.POSTGRES_HOST as string,
        port: parseInt(process.env.POSTGRES_PORT as string, 10),
      };
      const new_database_connection = await new PostgresAdaptater(
        new_params
      ).connectDatabase();
      if (!new_database_connection) {
        throw new Error('Error when trying to connect to your database');
      }
      this.database.push(new_database_connection);
      return new_database_connection;
    } catch (error) {
      console.log(error);
      return undefined;
    }
  }

  public async deleteDatabase(database_name: string): Promise<void> {
    try {
      const database = this.getDatabaseByName(database_name);
      if (!database) {
        throw new Error('Database not found');
      }
      await database.closeDatabase();
      this.deleteDatabaseByName(database_name);
    } catch (error) {
      console.log(error);
      return;
    }
  }
  getDatabase(): PostgresAdaptater[] {
    return this.database;
  }

  getDatabaseByName(name: string): PostgresAdaptater | undefined {
    return this.database.find((db) => db.getDatabaseName() === name);
  }

  deleteDatabaseByName(name: string): void {
    if (!this.database) {
      return;
    }
    const database = this.database.filter(
      (db) => db.getDatabaseName() !== name
    );
    this.database = database;
  }
  getAccountCredentials() {
    return {
      accountPrivateKey: this.accountPrivateKey,
      accountPublicKey: this.accountPublicKey,
    };
  }

  getModelCredentials() {
    return {
      aiModel: this.aiModel,
      aiProviderApiKey: this.aiProviderApiKey,
    };
  }

  getSignature() {
    return {
      signature: this.signature,
    };
  }

  getAgent() {
    return {
      agentMode: this.currentMode,
    };
  }

  getAgentConfig(): JsonConfig {
    return this.agentconfig;
  }

  getProvider(): RpcProvider {
    return this.provider;
  }

  getTwitterAuthMode(): 'API' | 'CREDENTIALS' | undefined {
    return process.env.TWITTER_AUTH_MODE as 'API' | 'CREDENTIALS' | undefined;
  }

  getTwitterManager(): TwitterInterface {
    if (!this.twitterAccoutManager) {
      throw new Error(
        'Twitter manager not initialized. Call initializeTwitterManager() first'
      );
    }
    return this.twitterAccoutManager;
  }

  getTelegramManager(): TelegramInterface {
    if (!this.telegramAccountManager) {
      throw new Error(
        'Telegram manager not initialized. Call initializeTwitterManager() first'
      );
    }
    return this.telegramAccountManager;
  }

  async validateRequest(request: string): Promise<boolean> {
    return Boolean(request && typeof request === 'string');
  }
  async execute(input: string): Promise<unknown> {
    if (input.toLowerCase().includes('switch to autonomous')) {
      return this.switchMode('auto');
    } else if (input.toLowerCase().includes('switch to interactive')) {
      return this.switchMode('agent');
    }

    if (this.currentMode !== 'agent') {
      throw new Error(`Can't use execute with agent_mode: ${this.currentMode}`);
    }

    const result = await this.agentReactExecutor.invoke({
      messages: input,
    });

    return result.messages[result.messages.length - 1].content;
  }

  async execute_autonomous(): Promise<unknown> {
    if (this.currentMode !== 'auto') {
      throw new Error(
        `Can't use execute_autonomous with agent_mode: ${this.currentMode}`
      );
    }

    while (true) {
      const result = await this.agentReactExecutor.agent.invoke(
        {
          messages: 'Choose what to do',
        },
        this.agentReactExecutor.agentConfig
      );

      console.log(result.messages[result.messages.length - 1].content);

      await new Promise((resolve) =>
        setTimeout(resolve, this.agentReactExecutor.json_config.interval)
      );
    }
  }

  async execute_call_data(input: string): Promise<unknown> {
    if (this.currentMode !== 'agent') {
      throw new Error(
        `Can't use execute call data with agent_mode: ${this.currentMode}`
      );
    }
    const aiMessage = await this.agentReactExecutor.invoke({ messages: input });
    try {
      const parsedResult = JSON.parse(
        aiMessage.messages[aiMessage.messages.length - 2].content
      );
      return parsedResult;
    } catch (parseError) {
      return {
        status: 'failure',
        error: `Failed to parse observation: ${parseError.message}`,
      };
    }
  }
}<|MERGE_RESOLUTION|>--- conflicted
+++ resolved
@@ -37,13 +37,8 @@
   private currentMode: string;
   private twitterAccoutManager: TwitterInterface = {};
   private telegramAccountManager: TelegramInterface = {};
-<<<<<<< HEAD
   private database: PostgresAdaptater[] = [];
-  public readonly transactionMonitor: TransactionMonitor;
-  public readonly contractInteractor: ContractInteractor;
-=======
-
->>>>>>> f8dbddd4
+
   public readonly signature: string;
   public readonly agentMode: string;
   public readonly agentconfig: JsonConfig;
