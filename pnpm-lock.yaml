--- conflicted
+++ resolved
@@ -48,10 +48,6 @@
         specifier: ^11.0.7
         version: 11.0.10(@nestjs/common@11.0.10(class-transformer@0.5.1)(class-validator@0.14.1)(reflect-metadata@0.2.2)(rxjs@7.8.1))(reflect-metadata@0.2.2)(rxjs@7.8.1)
       '@nestjs/platform-fastify':
-<<<<<<< HEAD
-        specifier: ^10.4.15
-        version: 10.4.15(@nestjs/common@10.4.15(class-transformer@0.5.1)(class-validator@0.14.1)(reflect-metadata@0.2.2)(rxjs@7.8.1))(@nestjs/core@10.4.15(@nestjs/common@10.4.15(class-transformer@0.5.1)(class-validator@0.14.1)(reflect-metadata@0.2.2)(rxjs@7.8.1))(reflect-metadata@0.2.2)(rxjs@7.8.1))
-=======
         specifier: ^11.0.7
         version: 11.0.10(@nestjs/common@11.0.10(class-transformer@0.5.1)(class-validator@0.14.1)(reflect-metadata@0.2.2)(rxjs@7.8.1))(@nestjs/core@11.0.10(@nestjs/common@11.0.10(class-transformer@0.5.1)(class-validator@0.14.1)(reflect-metadata@0.2.2)(rxjs@7.8.1))(reflect-metadata@0.2.2)(rxjs@7.8.1))
       '@nestjs/schedule':
@@ -60,7 +56,6 @@
       '@nestjs/throttler':
         specifier: ^6.4.0
         version: 6.4.0(@nestjs/common@11.0.10(class-transformer@0.5.1)(class-validator@0.14.1)(reflect-metadata@0.2.2)(rxjs@7.8.1))(@nestjs/core@11.0.10(@nestjs/common@11.0.10(class-transformer@0.5.1)(class-validator@0.14.1)(reflect-metadata@0.2.2)(rxjs@7.8.1))(reflect-metadata@0.2.2)(rxjs@7.8.1))(reflect-metadata@0.2.2)
->>>>>>> 3647423a
       '@types/node-telegram-bot-api':
         specifier: ^0.64.7
         version: 0.64.7
@@ -91,12 +86,9 @@
       express:
         specifier: ^4.21.2
         version: 4.21.2
-<<<<<<< HEAD
-=======
       fastify:
         specifier: ^5.2.1
         version: 5.2.1
->>>>>>> 3647423a
       fibrous-router-sdk:
         specifier: ^0.4.3
         version: 0.4.3
@@ -2519,12 +2511,6 @@
   aws4@1.13.2:
     resolution: {integrity: sha512-lHe62zvbTB5eEABUVi/AwVh0ZKY9rMMDhmm+eeyuuUQbQ3+J+fONVQOZyj+DdrvD4BY33uYniyRJ4UJIaSKAfw==}
 
-  aws-sign2@0.7.0:
-    resolution: {integrity: sha512-08kcGqnYf/YmjoRhfxyu+CLxBjUtHLXLXX/vUfx9l2LYzG3c1m61nrpyFUZI6zeS+Li/wWMMidD9KgrqtGq3mA==}
-
-  aws4@1.13.2:
-    resolution: {integrity: sha512-lHe62zvbTB5eEABUVi/AwVh0ZKY9rMMDhmm+eeyuuUQbQ3+J+fONVQOZyj+DdrvD4BY33uYniyRJ4UJIaSKAfw==}
-
   axe-core@4.10.2:
     resolution: {integrity: sha512-RE3mdQ7P3FRSe7eqCWoeQ/Z9QXrtniSjp1wUjt5nRC3WIpz5rSCve6o3fsZ2aCpJtrZjSZgjwXAoTO5k4tEI0w==}
     engines: {node: '>=4'}
@@ -2847,13 +2833,6 @@
 
   cookie@0.7.1:
     resolution: {integrity: sha512-6DnInpx7SJ2AK3+CTUE/ZM0vWTUboZCegxhC2xiIydHR9jNuTAASBrfEpHhiGOZw/nX51bHt6YQl8jsGo4y/0w==}
-<<<<<<< HEAD
-    engines: {node: '>= 0.6'}
-
-  cookie@0.7.2:
-    resolution: {integrity: sha512-yki5XnKuf750l50uGTllt6kKILY4nQ1eNIQatoXEByZ5dWgnKqbnqmTrBE5B4N7lrMJKQ2ytWMiTO2o0v6Ew/w==}
-=======
->>>>>>> 3647423a
     engines: {node: '>= 0.6'}
 
   cookie@1.0.2:
@@ -3390,12 +3369,6 @@
   extsprintf@1.3.0:
     resolution: {integrity: sha512-11Ndz7Nv+mvAC1j0ktTa7fAb0vLyGGX+rMHNBYQviQDGU0Hw7lhctJANqbPhu9nV9/izT/IntTgZ7Im/9LJs9g==}
     engines: {'0': node >=0.6.0}
-<<<<<<< HEAD
-
-  fast-content-type-parse@1.1.0:
-    resolution: {integrity: sha512-fBHHqSTFLVnR61C+gltJuE5GkVQMV0S2nqUO8TJ+5Z3qAKG8vAx4FKai1s5jq/inV1+sREynIWSuQ6HgoSXpDQ==}
-=======
->>>>>>> 3647423a
 
   fast-decode-uri-component@1.0.1:
     resolution: {integrity: sha512-WKgKWg5eUxvRZGwW8FvfbaH7AXSh2cL+3j5fMGzUMCxWBJ3dV3a7Wz8y2f/uQ0e3B6WmodD3oS54jTQ9HVTIIg==}
@@ -3493,13 +3466,8 @@
     resolution: {integrity: sha512-6BN9trH7bp3qvnrRyzsBz+g3lZxTNZTbVO2EV1CS0WIcDbawYVdYvGflME/9QP0h0pYlCDBCTjYa9nZzMDpyxQ==}
     engines: {node: '>= 0.8'}
 
-<<<<<<< HEAD
-  find-my-way@8.2.2:
-    resolution: {integrity: sha512-Dobi7gcTEq8yszimcfp/R7+owiT4WncAJ7VTTgFH1jYJ5GaG1FbhjwDG820hptN0QDFvzVY3RfCzdInvGPGzjA==}
-=======
   find-my-way@9.2.0:
     resolution: {integrity: sha512-d3uCir8Hmg7W1Ywp8nKf2lJJYU9Nwinvo+1D39Dn09nz65UKXIxUh7j7K8zeWhxqe1WrkS7FJyON/Q/3lPoc6w==}
->>>>>>> 3647423a
     engines: {node: '>=14'}
 
   find-up@4.1.0:
@@ -4946,12 +4914,6 @@
 
   path-to-regexp@0.1.12:
     resolution: {integrity: sha512-RA1GjUVMnvYFxuqovrEqZoxxW5NUZqbwKtYz/Tt7nXerk0LbLblQmrsgdeOxV5SFHf0UDggjS/bSeOZwt1pmEQ==}
-<<<<<<< HEAD
-
-  path-to-regexp@3.3.0:
-    resolution: {integrity: sha512-qyCH421YQPS2WFDxDjftfc1ZR5WKQzVzqsp4n9M2kQhVOo/ByahFoUNJfl58kOcEGfQ//7weFTDhm+ss8Ecxgw==}
-=======
->>>>>>> 3647423a
 
   path-to-regexp@8.2.0:
     resolution: {integrity: sha512-TdrF7fW9Rphjq4RjrW0Kp2AW0Ahwu9sRGTkS6bvDi0SCwZlEZYmcfDbEsTz8RVk0EHIS/Vd1bv3JhG+1xZuAyQ==}
@@ -5083,12 +5045,6 @@
 
   process-nextick-args@2.0.1:
     resolution: {integrity: sha512-3ouUOpQhtgrbOa17J7+uxOTpITYWaGP7/AhoR3+A+/1e9skrzelGi/dXzEYyvbxubEF6Wn2ypscTKiKJFFn1ag==}
-<<<<<<< HEAD
-
-  process-warning@3.0.0:
-    resolution: {integrity: sha512-mqn0kFRl0EoqhnL0GQ0veqFHyIN1yig9RHh/InzORTUiZHFRAur+aMtRkELNwGs9aNwKS6tg/An4NYBPGwvtzQ==}
-=======
->>>>>>> 3647423a
 
   process-warning@4.0.1:
     resolution: {integrity: sha512-3c2LzQ3rY9d0hc1emcsHhfT9Jwz0cChib/QN89oME2R451w5fy3f0afAhERFZAwrbDU43wk12d0ORBpDVME50Q==}
@@ -8866,11 +8822,6 @@
   cookie-signature@1.0.6: {}
 
   cookie@0.7.1: {}
-<<<<<<< HEAD
-
-  cookie@0.7.2: {}
-=======
->>>>>>> 3647423a
 
   cookie@1.0.2: {}
 
@@ -9592,11 +9543,6 @@
       tmp: 0.0.33
 
   extsprintf@1.3.0: {}
-<<<<<<< HEAD
-
-  fast-content-type-parse@1.1.0: {}
-=======
->>>>>>> 3647423a
 
   fast-decode-uri-component@1.0.1: {}
 
@@ -9735,11 +9681,7 @@
     transitivePeerDependencies:
       - supports-color
 
-<<<<<<< HEAD
-  find-my-way@8.2.2:
-=======
   find-my-way@9.2.0:
->>>>>>> 3647423a
     dependencies:
       fast-deep-equal: 3.1.3
       fast-querystring: 1.1.2
@@ -11554,11 +11496,6 @@
       minipass: 7.1.2
 
   path-to-regexp@0.1.12: {}
-<<<<<<< HEAD
-
-  path-to-regexp@3.3.0: {}
-=======
->>>>>>> 3647423a
 
   path-to-regexp@8.2.0: {}
 
@@ -11673,11 +11610,6 @@
       react-is: 18.3.1
 
   process-nextick-args@2.0.1: {}
-<<<<<<< HEAD
-
-  process-warning@3.0.0: {}
-=======
->>>>>>> 3647423a
 
   process-warning@4.0.1: {}
 
