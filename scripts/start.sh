#!/bin/bash
#
# Snak Engine Startup Script
# An interactive launcher for the Snak Agent engine
# Version: 0.0.11
#

# ----- CONFIGURATION -----

# Text styling and colors
declare -r GREEN='\033[0;32m'
declare -r BLUE='\033[0;34m'
declare -r CYAN='\033[0;36m'
declare -r YELLOW='\033[0;33m'
declare -r RED='\033[0;31m'
declare -r BOLD='\033[1m'
declare -r DIM='\033[2m'
declare -r NC='\033[0m' # No Color

# Temporary files
declare -r LOG_FILE=$(mktemp)
declare -r ERROR_LOG_FILE=$(mktemp)

# Global variables
declare SELECTED_AGENT_CONFIG="default.agent.json"
declare SELECTED_MODEL_CONFIG="default.models.json"
declare SELECTED_MULTI_AGENT_CONFIG="default.multi-agent.json"
declare AGENT_MODE="single" # Default to single agent mode

# ----- HELPER FUNCTIONS -----

# Cleanup function to remove temporary files
cleanup() {
  rm -f "$LOG_FILE" "$ERROR_LOG_FILE"
}
trap cleanup EXIT

# Make sure the script correctly transmits signals to child processes
forward_signals() {
  # Capture the PID of the most recent background process
  local child_pid=$!
  
  # Define a function to forward signals
  trap_with_arg() {
    local func="$1"; shift
    for sig; do
      # When we get this signal, send it to the child process
      trap "eval '$func $sig'" "$sig"
    done
  }
  
  # Function to send signal to child
  signal_handler() {
    local sig="$1"
    echo -e "\n${YELLOW}Received signal $sig, forwarding to child process ($child_pid)${NC}"
    if [ -n "$child_pid" ] && kill -0 $child_pid 2>/dev/null; then
      kill -"$sig" "$child_pid"
    fi
  }
  
  # Set up forwarding for these signals
  trap_with_arg signal_handler SIGINT SIGTERM SIGHUP
}

# Check if a command is available in PATH
check_command() {
  command -v "$1" > /dev/null 2>&1
  return $?
}

# Creates an interactive selection menu with keyboard navigation
select_option() {
  local options=("$@")
  local selected=0
  local ESC=$(printf '\033')

  tput civis  # Hide cursor

  while true; do
    # Print options with selected one highlighted
    for i in "${!options[@]}"; do
      if [ $i -eq $selected ]; then
        echo -e "${CYAN}${BOLD}❯ ${options[$i]}${NC}"
      else
        echo -e "  ${options[$i]}"
      fi
    done

    read -rsn3 key

    # Clear displayed options for redraw
    for i in "${!options[@]}"; do
      tput cuu1
      tput el
    done

    # Process key presses
    if [[ $key == $ESC[A ]]; then  # Up arrow
      ((selected--))
      [ $selected -lt 0 ] && selected=$((${#options[@]}-1))
    elif [[ $key == $ESC[B ]]; then  # Down arrow
      ((selected++))
      [ $selected -ge ${#options[@]} ] && selected=0
    elif [[ $key == "" ]]; then  # Enter key
      break
    fi
  done

  tput cnorm  # Restore cursor

  return $selected
}

# Renders a progress bar with percentage
progress_bar() {
  local progress=$1
  local message=$2
  local width=50
  local bar_width=$((progress * width / 100))

  printf "\r${BLUE}%s${NC} [" "$message"
  for ((i=0; i<width; i++)); do
    if [ $i -lt $bar_width ]; then
      printf "${CYAN}█${NC}"
    else
      printf "${CYAN}░${NC}"
    fi
  done
  printf "] ${YELLOW}%d%%${NC}" "$progress"
}

# Executes a command with an animated progress bar
run_with_progress() {
  local message=$1
  local command=$2
  local show_logs_on_error=${3:-"false"}

  progress_bar 0 "$message"
<<<<<<< HEAD

  eval "$command" > "$LOG_FILE" 2>&1 &
  local pid=$!

=======
  
  # Use exec to preserve stdin/stdout/stderr file descriptors
  # This ensures signals are properly propagated
  eval "$command" > "$LOG_FILE" 2>&1 &
  local pid=$!
  
  # Enable signal forwarding
  forward_signals
  
>>>>>>> 463b4df9
  local progress=0
  while kill -0 $pid 2>/dev/null; do
    progress_bar $progress "$message"
    sleep 0.1
    progress=$((progress + 1))
    if [ $progress -ge 99 ]; then
      progress=99
    fi
  done

  wait $pid
  local status=$?

  if [ $status -eq 0 ]; then
    progress_bar 100 "$message"
    echo -e "\n${GREEN}✓ $message completed${NC}"
    return 0
  else
    echo -e "\n${RED}✗ $message failed${NC}"
    if [ "$show_logs_on_error" = "true" ]; then
      echo -e "${YELLOW}Error logs:${NC}"
      cat "$LOG_FILE"
    fi
    return 1
  fi
}

# ----- FUNCTIONAL MODULES -----

# Installs required dependencies using pnpm
install_dependencies() {
  echo -e "${YELLOW}${BOLD}Installing dependencies...${NC}\n"

  if ! check_command pnpm; then
    echo -e "${RED}pnpm is not installed. Installation required.${NC}"
    echo -e "You can install it with: npm install -g pnpm"
    exit 1
  fi

  run_with_progress "Installing modules" "pnpm install" "true"
  local status=$?

  if [ $status -eq 0 ]; then
    clear
    draw_ascii_logo
    create_info_box "Welcome to Snak, an advanced Agent engine powered by Starknet." \
                    "For more information, visit our documentation at https://docs.snakagent.com"
  fi

  return $status
}

# Removes all dependencies using pnpm clean:all
remove_dependencies() {
  echo -e "${YELLOW}${BOLD}Removing dependencies...${NC}\n"

  run_with_progress "Removing all dependencies" "pnpm run clean:all" "true"
  local status=$?

  if [ $status -eq 0 ]; then
    clear
    draw_ascii_logo
    create_info_box "Dependencies removed successfully." \
                    "You can reinstall them again to restart Snak."
  fi

  return $status
}

# Validates that all required tools and dependencies are available
check_prerequisites() {
  # Check if node_modules exists
  if [ ! -d "node_modules" ]; then
    echo -e "\n${YELLOW}Dependencies not found. What would you like to do?${NC}"
    echo ""
    select_option "Install dependencies" "Quit"
    local choice=$?

    if [ $choice -eq 0 ]; then
      install_dependencies
    else
      echo -e "${RED}Installation cancelled. Startup will fail.${NC}"
      clear
      exit 1
    fi
  fi

  # Verify lerna and turbo availability
  if ! check_command lerna || ! check_command turbo; then
    # Try to add local node_modules/.bin to PATH
    export PATH="$PATH:$(pwd)/node_modules/.bin"

    # Check again after PATH update
    if ! check_command lerna || ! check_command turbo; then
      echo -e "${RED}${BOLD}Required tools (lerna/turbo) not available.${NC}"
      echo ""
      select_option "Install dependencies" "Quit"
      local choice=$?

      if [ $choice -eq 0 ]; then
        install_dependencies
        # Refresh PATH after installation
        export PATH="$PATH:$(pwd)/node_modules/.bin"
      else
        echo -e "${RED}Installation cancelled. Startup will fail.${NC}"
        exit 1
      fi
    fi
  fi
}

# Select agent mode (single or multi)
select_agent_mode() {
  clear
  draw_ascii_logo
  create_info_box "Welcome to Snak, an advanced Agent engine powered by Starknet." \
                  "For more information, visit our documentation at https://docs.snakagent.com"

  echo -e "\n${YELLOW}${BOLD}Select agent mode:${NC}"
  echo ""
  select_option "Single Agent" "Multi-Agent"
  local choice=$?

  if [ $choice -eq 0 ]; then
    AGENT_MODE="single"
    echo -e "\n${GREEN}Selected mode: Single Agent${NC}"
  else
    AGENT_MODE="multi"
    echo -e "\n${GREEN}Selected mode: Multi-Agent${NC}"
  fi

  sleep 1 # Brief pause to show the selection

  return 0
}

# Select multi-agent configuration file
select_multi_agent_config() {
  # Clear screen before displaying multi-agent configs
  clear
  draw_ascii_logo
  create_info_box "Welcome to Snak, an advanced Agent engine powered by Starknet." \
                  "For more information, visit our documentation at https://docs.snakagent.com"

  local config_dir="./config/multi-agents"
  local available_configs=()

  if [ ! -d "$config_dir" ]; then
    echo -e "${RED}Multi-agent config directory not found: $config_dir${NC}"
    return 1
  fi

  # Collect available configurations
  for config in "$config_dir"/*.multi-agent.json; do
    if [ -f "$config" ]; then
      local config_name=$(basename "$config" .multi-agent.json)
      available_configs+=("$config_name")
    fi
  done

  # Function to get autocompleted suggestion based on current input
  get_suggestion() {
    local input=$1
    local suggestion=""

    if [ -n "$input" ]; then
      for config in "${available_configs[@]}"; do
        if [[ "$config" == "$input"* ]]; then
          suggestion="${config:${#input}}"
          break
        fi
      done
    fi

    echo "$suggestion"
  }

  echo -e "\n${YELLOW}Enter the name of the Multi-Agent configuration to use (without .multi-agent.json extension):${NC}"
  echo -e "\n${YELLOW}You can also create a custom configuration.${NC}"
  echo -e "${DIM}For more information, visit: https://docs.starkagent.ai/customize-your-agent${NC}"

  local input=""
  local key=""

  # Save terminal settings
  local old_settings=$(stty -g)

  # Set terminal to raw mode
  stty raw -echo min 1

  while true; do
    # Display prompt with current input and suggestion
    echo -en "\r\033[K> ${input}${DIM}$(get_suggestion "$input")${NC}"

    key=$(dd bs=1 count=1 2> /dev/null)

    # Handle Enter key
    if [ "$key" = $'\r' ] || [ "$key" = $'\n' ]; then
      echo ""
      break
    fi

    # Handle backspace or delete
    if [ "$key" = $'\177' ] || [ "$key" = $'\b' ]; then
      if [ ${#input} -gt 0 ]; then
        input="${input:0:${#input}-1}"
      fi
      continue
    fi

    # Handle tab for autocomplete
    if [ "$key" = $'\t' ]; then
      suggestion=$(get_suggestion "$input")
      if [ -n "$suggestion" ]; then
        input="$input$suggestion"
      fi
      continue
    fi

    # Handle Ctrl+C to exit
    if [ "$key" = $'\3' ]; then
      stty "$old_settings"  # Restore terminal settings
      echo -e "\n${RED}Cancelled.${NC}"
      exit 1
    fi

    # Add printable characters to input
    if [[ "$key" =~ [[:print:]] ]]; then
      input="$input$key"
    fi
  done

  # Restore terminal settings
  stty "$old_settings"

  # Validate input
  if [ -z "$input" ]; then
    echo -e "${YELLOW}No configuration specified. Using default multi-agent configuration.${NC}"
    SELECTED_MULTI_AGENT_CONFIG="default.multi-agent.json"

    clear
    draw_ascii_logo
    create_info_box "Welcome to Snak, an advanced Agent engine powered by Starknet." \
                    "For more information, visit our documentation at https://docs.snakagent.com"
    return 0
  fi

  # Add extension if not present
  local config_file="${input}.multi-agent.json"

  # Check if config exists
  if [ -f "$config_dir/$config_file" ]; then
    echo -e "${GREEN}Configuration found: ${config_file}${NC}"
    SELECTED_MULTI_AGENT_CONFIG="$config_file"

    clear
    draw_ascii_logo
    create_info_box "Welcome to Snak, an advanced Agent engine powered by Starknet." \
                    "For more information, visit our documentation at https://docs.snakagent.com"
    return 0
  else
    echo -e "${RED}Configuration not found: ${config_file}${NC}"
    echo -e "${YELLOW}Would you like to create this configuration? (y/n)${NC}"
    read -r -p "> " create_config

    if [[ "$create_config" =~ ^[Yy]$ ]]; then
      echo -e "${YELLOW}Please create your configuration file at: $config_dir/$config_file${NC}"
      echo -e "${DIM}For assistance, visit: https://docs.starkagent.ai/customize-your-agent${NC}"
      echo -e "${YELLOW}Press Enter when you're done...${NC}"
      read -r

      # Check if config was created
      if [ -f "$config_dir/$config_file" ]; then
        echo -e "${GREEN}Configuration created successfully: ${config_file}${NC}"
        SELECTED_MULTI_AGENT_CONFIG="$config_file"

        clear
        draw_ascii_logo
        create_info_box "Welcome to Snak, an advanced Agent engine powered by Starknet." \
                      "For more information, visit our documentation at https://docs.snakagent.com"
        return 0
      else
        echo -e "${RED}Configuration wasn't created. Using default configuration.${NC}"
        SELECTED_MULTI_AGENT_CONFIG="default.multi-agent.json"

        clear
        draw_ascii_logo
        create_info_box "Welcome to Snak, an advanced Agent engine powered by Starknet." \
                      "For more information, visit our documentation at https://docs.snakagent.com"
        return 0
      fi
    else
      echo -e "${YELLOW}Using default configuration.${NC}"
      SELECTED_MULTI_AGENT_CONFIG="default.multi-agent.json"

      clear
      draw_ascii_logo
      create_info_box "Welcome to Snak, an advanced Agent engine powered by Starknet." \
                    "For more information, visit our documentation at https://docs.snakagent.com"
      return 0
    fi
  fi
}

# Launches the interactive Snak agent engine
# Launches the Snak agent engine (single or multi-agent mode)
run_interactive_command() {
  if [ "$AGENT_MODE" = "single" ]; then
    # Select single agent configuration first
    select_agent_config
    local config_status=$?

    if [ $config_status -ne 0 ]; then
      echo -e "\n${RED}${BOLD}✗ Configuration selection failed.${NC}\n"
      return $config_status
    fi

    # Select model configuration
    select_model_config
    local model_config_status=$?

    if [ $model_config_status -ne 0 ]; then
      echo -e "\n${RED}${BOLD}✗ Model configuration selection failed.${NC}\n"
      return $model_config_status
    fi

    echo -e "\n${CYAN}${BOLD}Launching Snak Single Agent...${NC}\n"

    # Launch single agent mode using standard start script
    lerna run --scope @snakagent/agents start -- --agent="${SELECTED_AGENT_CONFIG}" --models="${SELECTED_MODEL_CONFIG}" || return $?
  else
    # Multi-agent mode
    # Select multi-agent configuration
    select_multi_agent_config
    local config_status=$?

    if [ $config_status -ne 0 ]; then
      echo -e "\n${RED}${BOLD}✗ Multi-agent configuration selection failed.${NC}\n"
      return $config_status
    fi

    # Select model configuration for multi-agent
    select_model_config
    local model_config_status=$?

    if [ $model_config_status -ne 0 ]; then
      echo -e "\n${RED}${BOLD}✗ Model configuration selection failed.${NC}\n"
      return $model_config_status
	fi

    echo -e "\n${CYAN}${BOLD}Launching Snak Multi-Agent...${NC}\n"

    # Launch multi-agent mode by passing the multi flag to the same start script
    lerna run --scope @snakagent/agents start -- --agent="${SELECTED_MULTI_AGENT_CONFIG}" --models="${SELECTED_MODEL_CONFIG}" --multi || return $?
  fi
<<<<<<< HEAD

  return 0
=======
  
  echo -e "\n${CYAN}${BOLD}Launching Snak...${NC}\n"
  
  # Use exec to replace the shell process with the Node process
  # This ensures signals are passed directly to Node
  exec lerna run --scope @snakagent/agents start -- --agent="${SELECTED_AGENT_CONFIG}" --models="${SELECTED_MODEL_CONFIG}"
  
  # This code won't be reached due to exec, but keeping it for fallback
  return $?
>>>>>>> 463b4df9
}


# The select_agent_config and select_model_config functions remain unchanged from original script
select_agent_config() {
  # Clear screen before displaying agent configs
  clear
  draw_ascii_logo
  create_info_box "Welcome to Snak, an advanced Agent engine powered by Starknet." \
                  "For more information, visit our documentation at https://docs.snakagent.com"

  local config_dir="./config/agents"
  local available_configs=()

  if [ ! -d "$config_dir" ]; then
    echo -e "${RED}Config directory not found: $config_dir${NC}"
    return 1
  fi

  # Collect available configurations
  for config in "$config_dir"/*.agent.json; do
    if [ -f "$config" ]; then
      local config_name=$(basename "$config" .agent.json)
      available_configs+=("$config_name")
    fi
  done

  # Function to get autocompleted suggestion based on current input
  get_suggestion() {
    local input=$1
    local suggestion=""

    if [ -n "$input" ]; then
      for config in "${available_configs[@]}"; do
        if [[ "$config" == "$input"* ]]; then
          suggestion="${config:${#input}}"
          break
        fi
      done
    fi

    echo "$suggestion"
  }

  echo -e "\n${YELLOW}Enter the name of the Agent configuration to use (without .agent.json extension):${NC}"
  echo -e "\n${YELLOW}You can also create a custom configuration.${NC}"
  echo -e "${DIM}For more information, visit: https://docs.starkagent.ai/customize-your-agent${NC}"

  local input=""
  local key=""

  # Save terminal settings
  local old_settings=$(stty -g)

  # Set terminal to raw mode
  stty raw -echo min 1

  while true; do
    # Display prompt with current input and suggestion
    echo -en "\r\033[K> ${input}${DIM}$(get_suggestion "$input")${NC}"

    key=$(dd bs=1 count=1 2> /dev/null)

    # Handle Enter key
    if [ "$key" = $'\r' ] || [ "$key" = $'\n' ]; then
      echo ""
      break
    fi

    # Handle backspace or delete
    if [ "$key" = $'\177' ] || [ "$key" = $'\b' ]; then
      if [ ${#input} -gt 0 ]; then
        input="${input:0:${#input}-1}"
      fi
      continue
    fi

    # Handle tab for autocomplete
    if [ "$key" = $'\t' ]; then
      suggestion=$(get_suggestion "$input")
      if [ -n "$suggestion" ]; then
        input="$input$suggestion"
      fi
      continue
    fi

    # Handle Ctrl+C to exit
    if [ "$key" = $'\3' ]; then
      stty "$old_settings"  # Restore terminal settings
      echo -e "\n${RED}Cancelled.${NC}"
      exit 1
    fi

    # Add printable characters to input
    if [[ "$key" =~ [[:print:]] ]]; then
      input="$input$key"
    fi
  done

  # Restore terminal settings
  stty "$old_settings"

  # Validate input
  if [ -z "$input" ]; then
    echo -e "${YELLOW}No configuration specified. Using default configuration.${NC}"
    SELECTED_AGENT_CONFIG="default.agent.json"

    clear
    draw_ascii_logo
    create_info_box "Welcome to Snak, an advanced Agent engine powered by Starknet." \
                    "For more information, visit our documentation at https://docs.snakagent.com"
    return 0
  fi

  # Add extension if not present
  local config_file="${input}.agent.json"

  # Check if config exists
  if [ -f "$config_dir/$config_file" ]; then
    echo -e "${GREEN}Configuration found: ${config_file}${NC}"
    SELECTED_AGENT_CONFIG="$config_file"

    clear
    draw_ascii_logo
    create_info_box "Welcome to Snak, an advanced Agent engine powered by Starknet." \
                    "For more information, visit our documentation at https://docs.snakagent.com"
    return 0
  else
    echo -e "${RED}Configuration not found: ${config_file}${NC}"
    echo -e "${YELLOW}Would you like to create this configuration? (y/n)${NC}"
    read -r -p "> " create_config

    if [[ "$create_config" =~ ^[Yy]$ ]]; then
      echo -e "${YELLOW}Please create your configuration file at: $config_dir/$config_file${NC}"
      echo -e "${DIM}For assistance, visit: https://docs.starkagent.ai/customize-your-agent${NC}"
      echo -e "${YELLOW}Press Enter when you're done...${NC}"
      read -r

      # Check if config was created
      if [ -f "$config_dir/$config_file" ]; then
        echo -e "${GREEN}Configuration created successfully: ${config_file}${NC}"
        SELECTED_AGENT_CONFIG="$config_file"

        clear
        draw_ascii_logo
        create_info_box "Welcome to Snak, an advanced Agent engine powered by Starknet." \
                      "For more information, visit our documentation at https://docs.snakagent.com"
        return 0
      else
        echo -e "${RED}Configuration wasn't created. Using default configuration.${NC}"
        SELECTED_AGENT_CONFIG="default.agent.json"

        clear
        draw_ascii_logo
        create_info_box "Welcome to Snak, an advanced Agent engine powered by Starknet." \
                      "For more information, visit our documentation at https://docs.snakagent.com"
        return 0
      fi
    else
      echo -e "${YELLOW}Using default configuration.${NC}"
      SELECTED_AGENT_CONFIG="default.agent.json"

      clear
      draw_ascii_logo
      create_info_box "Welcome to Snak, an advanced Agent engine powered by Starknet." \
                    "For more information, visit our documentation at https://docs.snakagent.com"
      return 0
    fi
  fi
}

select_model_config() {
  # Clear screen before displaying model configs
  clear
  draw_ascii_logo
  create_info_box "Welcome to Snak, an advanced Agent engine powered by Starknet." \
                  "For more information, visit our documentation at https://docs.snakagent.com"

  local config_dir="./config/models"
  local available_configs=()

  if [ ! -d "$config_dir" ]; then
    echo -e "${RED}Model config directory not found: $config_dir${NC}"
    return 1
  fi

  # Collect available configurations
  for config in "$config_dir"/*.models.json; do
    if [ -f "$config" ]; then
      local config_name=$(basename "$config" .models.json)
      available_configs+=("$config_name")
    fi
  done

  # Function to get autocompleted suggestion based on current input
  get_suggestion() {
    local input=$1
    local suggestion=""

    if [ -n "$input" ]; then
      for config in "${available_configs[@]}"; do
        if [[ "$config" == "$input"* ]]; then
          suggestion="${config:${#input}}"
          break
        fi
      done
    fi

    echo "$suggestion"
  }

  echo -e "\n${YELLOW}Enter the name of the Model configuration to use (without .models.json extension):${NC}"
  echo -e "\n${YELLOW}You can also create a custom model configuration.${NC}"
  echo -e "${DIM}For more information, visit: https://docs.starkagent.ai/customize-your-agent${NC}"

  local input=""
  local key=""

  # Save terminal settings
  local old_settings=$(stty -g)

  # Set terminal to raw mode
  stty raw -echo min 1

  while true; do
    # Display prompt with current input and suggestion
    echo -en "\r\033[K> ${input}${DIM}$(get_suggestion "$input")${NC}"

    key=$(dd bs=1 count=1 2> /dev/null)

    # Handle Enter key
    if [ "$key" = $'\r' ] || [ "$key" = $'\n' ]; then
      echo ""
      break
    fi

    # Handle backspace or delete
    if [ "$key" = $'\177' ] || [ "$key" = $'\b' ]; then
      if [ ${#input} -gt 0 ]; then
        input="${input:0:${#input}-1}"
      fi
      continue
    fi

    # Handle tab for autocomplete
    if [ "$key" = $'\t' ]; then
      suggestion=$(get_suggestion "$input")
      if [ -n "$suggestion" ]; then
        input="$input$suggestion"
      fi
      continue
    fi

    # Handle Ctrl+C to exit
    if [ "$key" = $'\3' ]; then
      stty "$old_settings"  # Restore terminal settings
      echo -e "\n${RED}Cancelled.${NC}"
      exit 1
    fi

    # Add printable characters to input
    if [[ "$key" =~ [[:print:]] ]]; then
      input="$input$key"
    fi
  done

  # Restore terminal settings
  stty "$old_settings"

  # Validate input
  if [ -z "$input" ]; then
    echo -e "${YELLOW}No model configuration specified. Using default configuration.${NC}"
    SELECTED_MODEL_CONFIG="default.models.json"

    clear
    draw_ascii_logo
    create_info_box "Welcome to Snak, an advanced Agent engine powered by Starknet." \
                    "For more information, visit our documentation at https://docs.snakagent.com"
    return 0
  fi

  # Add extension if not present
  local config_file="${input}.models.json"

  # Check if config exists
  if [ -f "$config_dir/$config_file" ]; then
    echo -e "${GREEN}Model configuration found: ${config_file}${NC}"
    SELECTED_MODEL_CONFIG="$config_file"

    clear
    draw_ascii_logo
    create_info_box "Welcome to Snak, an advanced Agent engine powered by Starknet." \
                    "For more information, visit our documentation at https://docs.snakagent.com"
    return 0
  else
    echo -e "${RED}Model configuration not found: ${config_file}${NC}"
    echo -e "${YELLOW}Would you like to create this configuration? (y/n)${NC}"
    read -r -p "> " create_config

    if [[ "$create_config" =~ ^[Yy]$ ]]; then
      echo -e "${YELLOW}Please create your model configuration file at: $config_dir/$config_file${NC}"
      echo -e "${DIM}For assistance, visit: https://docs.starkagent.ai/customize-your-agent${NC}"
      echo -e "${YELLOW}Press Enter when you're done...${NC}"
      read -r

      # Check if config was created
      if [ -f "$config_dir/$config_file" ]; then
        echo -e "${GREEN}Model configuration created successfully: ${config_file}${NC}"
        SELECTED_MODEL_CONFIG="$config_file"

        clear
        draw_ascii_logo
        create_info_box "Welcome to Snak, an advanced Agent engine powered by Starknet." \
                      "For more information, visit our documentation at https://docs.snakagent.com"
        return 0
      else
        echo -e "${RED}Model configuration wasn't created. Using default configuration.${NC}"
        SELECTED_MODEL_CONFIG="default.models.json"

        clear
        draw_ascii_logo
        create_info_box "Welcome to Snak, an advanced Agent engine powered by Starknet." \
                      "For more information, visit our documentation at https://docs.snakagent.com"
        return 0
      fi
    else
      echo -e "${YELLOW}Using default model configuration.${NC}"
      SELECTED_MODEL_CONFIG="default.models.json"

      clear
      draw_ascii_logo
      create_info_box "Welcome to Snak, an advanced Agent engine powered by Starknet." \
                    "For more information, visit our documentation at https://docs.snakagent.com"
      return 0
    fi
  fi
}

# ----- UI FUNCTIONS -----

# Renders the Snak logo
draw_ascii_logo() {
  echo -e "\n"
  echo -e "${BOLD}${CYAN}   _____             __                ${NC}"
  echo -e "${BOLD}${CYAN}  / ___/____  ____ _/ /__              ${NC}"
  echo -e "${BOLD}${CYAN}  \\__ \\/ __ \\/ __ \`/ //_/              ${NC}"
  echo -e "${BOLD}${CYAN} ___/ / / / / /_/ / ,<                 ${NC}"
  echo -e "${BOLD}${CYAN}/____/_/ /_/\\__,_/_/|_|                ${NC}"
  echo -e "${BOLD}${CYAN}                                       ${NC}"
  echo -e "${CYAN}${DIM}v0.0.11 by ${NC}${CYAN}Kasar${NC}                   "
}

# Creates a styled information box
create_info_box() {
  local text=$1
  local subtext=$2

  # Calculate box dimensions based on terminal width
  local term_width=$(tput cols)
  local max_width=80
  local box_width=$((term_width < max_width ? term_width : max_width))
  local inner_width=$((box_width - 2))

  # Create horizontal border
  local horizontal_line=$(printf '%*s' "$inner_width" | tr ' ' '─')

  # Draw borders and content
  echo -e "${CYAN}╭${horizontal_line}╮${NC}"

  local text_length=${#text}
  local padding_spaces=$((inner_width - text_length))
  local left_padding=1
  local right_padding=$((padding_spaces - left_padding))

  printf "${CYAN}│${NC}%${left_padding}s${YELLOW}%s${NC}%${right_padding}s${CYAN}│${NC}\n" "" "$text" ""
  echo -e "${CYAN}├${horizontal_line}┤${NC}"

  if [ -n "$subtext" ]; then
    local subtext_length=${#subtext}
    local subtext_padding=$((inner_width - subtext_length))
    local subtext_left_padding=1
    local subtext_right_padding=$((subtext_padding - subtext_left_padding))

    printf "${CYAN}│${NC}%${subtext_left_padding}s%s%${subtext_right_padding}s${CYAN}│${NC}\n" "" "$subtext" ""
  fi

  echo -e "${CYAN}╰${horizontal_line}╯${NC}"
}

# ----- MAIN PROGRAM -----

main() {
  clear

  draw_ascii_logo
  create_info_box "Welcome to Snak, an advanced Agent engine powered by Starknet." \
                  "For more information, visit our documentation at https://docs.snakagent.com"

  check_prerequisites

  echo -e "\n${YELLOW}What would you like to do?${NC}"
  echo ""
  select_option "Launch Snak Engine" "Remove dependencies" "Quit"
  local choice=$?

  if [ $choice -eq 1 ]; then
    remove_dependencies
    exit 0
  elif [ $choice -eq 2 ]; then
    clear
    exit 0
  fi

  if ! run_with_progress "Building packages" "turbo build" "true"; then
    exit 1
  fi

  # Select agent mode before configuration
  select_agent_mode

  run_interactive_command
  local status=$?

  if [ $status -eq 0 ]; then
    echo -e "\n${GREEN}${BOLD}Snak ran successfully!${NC}\n"
  else
    echo -e "\n${RED}${BOLD}Snak could not run correctly.${NC}\n"
    exit $status
  fi
}

# Execute main program
main<|MERGE_RESOLUTION|>--- conflicted
+++ resolved
@@ -39,7 +39,7 @@
 forward_signals() {
   # Capture the PID of the most recent background process
   local child_pid=$!
-  
+
   # Define a function to forward signals
   trap_with_arg() {
     local func="$1"; shift
@@ -48,7 +48,7 @@
       trap "eval '$func $sig'" "$sig"
     done
   }
-  
+
   # Function to send signal to child
   signal_handler() {
     local sig="$1"
@@ -57,7 +57,7 @@
       kill -"$sig" "$child_pid"
     fi
   }
-  
+
   # Set up forwarding for these signals
   trap_with_arg signal_handler SIGINT SIGTERM SIGHUP
 }
@@ -136,22 +136,15 @@
   local show_logs_on_error=${3:-"false"}
 
   progress_bar 0 "$message"
-<<<<<<< HEAD
-
-  eval "$command" > "$LOG_FILE" 2>&1 &
-  local pid=$!
-
-=======
-  
+
   # Use exec to preserve stdin/stdout/stderr file descriptors
   # This ensures signals are properly propagated
   eval "$command" > "$LOG_FILE" 2>&1 &
   local pid=$!
-  
+
   # Enable signal forwarding
   forward_signals
-  
->>>>>>> 463b4df9
+
   local progress=0
   while kill -0 $pid 2>/dev/null; do
     progress_bar $progress "$message"
@@ -507,20 +500,8 @@
     # Launch multi-agent mode by passing the multi flag to the same start script
     lerna run --scope @snakagent/agents start -- --agent="${SELECTED_MULTI_AGENT_CONFIG}" --models="${SELECTED_MODEL_CONFIG}" --multi || return $?
   fi
-<<<<<<< HEAD
 
   return 0
-=======
-  
-  echo -e "\n${CYAN}${BOLD}Launching Snak...${NC}\n"
-  
-  # Use exec to replace the shell process with the Node process
-  # This ensures signals are passed directly to Node
-  exec lerna run --scope @snakagent/agents start -- --agent="${SELECTED_AGENT_CONFIG}" --models="${SELECTED_MODEL_CONFIG}"
-  
-  # This code won't be reached due to exec, but keeping it for fallback
-  return $?
->>>>>>> 463b4df9
 }
 
 
