import inquirer from 'inquirer';
import chalk from 'chalk';
import { createSpinner } from 'nanospinner';
import { StarknetAgent } from './lib/agent/starknetAgent';
import { RpcProvider } from 'starknet';
import { config } from 'dotenv';
import { load_json_config } from './lib/agent/jsonConfig';
import yargs, { string } from 'yargs';
import { hideBin } from 'yargs/helpers';
import * as fs from 'fs';
import path from 'path';

config();

const load_command = async (): Promise<string> => {
  const argv = await yargs(hideBin(process.argv))
    .option('agent', {
      alias: 'a',
      describe: 'Your config agent file name',
      type: 'string',
      default: 'default.agent.json',
    })
    .strict()
    .parse();

  return argv['agent'];
};

const clearScreen = () => {
  process.stdout.write('\x1Bc');
};

const logo = `${chalk.cyan(`
  ____  _             _               _        _                    _     _  ___ _   
 / ___|| |_ __ _ _ __| | ___ __   ___| |_     / \\   __ _  ___ _ __ | |_  | |/ (_) |_ 
 \\___ \\| __/ _\` | '__| |/ / '_ \\ / _ \\ __|   / _ \\ / _\` |/ _ \\ '_ \\| __| | ' /| | __|
  ___) | || (_| | |  |   <| | | |  __/ |_   / ___ \\ (_| |  __/ | | | |_  | . \\| | |_ 
 |____/ \\__\\__,_|_|  |_|\\_\\_| |_|\\___|\\__| /_/   \\_\\__, |\\___|_| |_|\\__| |_|\\_\\_|\\__|
                                                   |___/                             
`)}`;

const createBox = (
  content: unknown,
  options: { title?: string; isError?: boolean } = {}
) => {
  const { title = '', isError = false } = options;
  const contentStr = String(content);
  const color = isError ? chalk.red : chalk.cyan;
  const width = process.stdout.columns > 100 ? 100 : process.stdout.columns - 4;
  const topBorder = '╭' + '─'.repeat(width - 2) + '╮';
  const bottomBorder = '╰' + '─'.repeat(width - 2) + '╯';

  let result = '\n';
  if (title) {
    result += `${color('┌' + '─'.repeat(title.length + 2) + '┐')}\n`;
    result += `${color('│')} ${title} ${color('│')}\n`;
  }
  result += color(topBorder) + '\n';
  result +=
    color('│') +
    ' ' +
    contentStr +
    ' '.repeat(Math.max(0, width - contentStr.length - 3)) +
    '\n';
  result += color(bottomBorder) + '\n';
  return result;
};

function reloadEnvVars() {
  Object.keys(process.env).forEach((key) => {
    delete process.env[key];
  });

  const result = config({
    path: path.resolve(process.cwd(), '.env'),
    override: true,
  });

  if (result.error) {
    throw new Error('Failed to reload .env file');
  }

  return result.parsed;
}

const validateEnvVars = async () => {
  const required = [
    'STARKNET_RPC_URL',
    'STARKNET_PRIVATE_KEY',
    'STARKNET_PUBLIC_ADDRESS',
    'AI_MODEL',
    'AI_PROVIDER_API_KEY',
  ];
  const missings = required.filter((key) => !process.env[key]);
  if (missings.length > 0) {
    console.error(`Missing environment variables:\n${missings.join('\n')}`);
    for (const missing of missings) {
      const { prompt } = await inquirer.prompt([
        {
          type: 'input',
          name: 'prompt',
          message: chalk.redBright(`Enter the value of ${missing}:`),
          validate: (value: string) => {
            const trimmed = value.trim();
            if (!trimmed) return 'Please enter a valid message';
            return true;
          },
        },
      ]);

      await new Promise((resolve, reject) => {
        fs.appendFile('.env', `\n${missing}=${prompt}\n`, (err) => {
          if (err) reject(new Error('Error when trying to write on .env file'));
          resolve(null);
        });
      });
      await new Promise((resolve) => setTimeout(resolve, 1000));
    }
    reloadEnvVars();
    await validateEnvVars();
  }
};

const LocalRun = async () => {
  clearScreen();
  console.log(logo);
  console.log(createBox('Welcome to Starknet-Agent-Kit'));
  const agent_config_name = await load_command();
  const { mode } = await inquirer.prompt([
    {
      type: 'list',
      name: 'mode',
      message: 'Select operation mode:',
      choices: [
        {
          name: `${chalk.green('>')} Interactive Mode`,
          value: 'agent',
          short: 'Interactive',
        },
        {
          name: `${chalk.blue('>')} Autonomous Mode`,
          value: 'auto',
          short: 'Autonomous',
        },
      ],
    },
  ]);

  clearScreen();
  console.log(logo);
  const spinner = createSpinner('Initializing Starknet Agent').start();

  try {
    spinner.stop();
    await validateEnvVars();
    spinner.success({ text: 'Agent initialized successfully' });
    const agent_config = load_json_config(agent_config_name);
    if (mode === 'agent') {
      console.log(chalk.dim('\nStarting interactive session...\n'));

      const agent = new StarknetAgent({
        provider: new RpcProvider({
          nodeUrl: process.env.STARKNET_RPC_URL,
        }),
        accountPrivateKey: process.env.STARKNET_PRIVATE_KEY,
        accountPublicKey: process.env.STARKNET_PUBLIC_ADDRESS,
        aiModel: process.env.AI_MODEL,
        aiProvider: 'anthropic',
        aiProviderApiKey: process.env.AI_PROVIDER_API_KEY,
        signature: 'key',
        agentMode: 'agent',
        agentconfig: agent_config,
        agentMemory: true,
      });
      agent.initializeTwitterManager();

      while (true) {
        const { user } = await inquirer.prompt([
          {
            type: 'input',
            name: 'user',
            message: chalk.green('User'),
            validate: (value: string) => {
              const trimmed = value.trim();
              if (!trimmed) return 'Please enter a valid message';
              return true;
            },
          },
        ]);

        const executionSpinner = createSpinner('Processing request').start();

        try {
<<<<<<< HEAD
=======
          const agent = new StarknetAgent({
            provider: new RpcProvider({
              nodeUrl: process.env.STARKNET_RPC_URL,
            }),
            accountPrivateKey: process.env.STARKNET_PRIVATE_KEY,
            accountPublicKey: process.env.STARKNET_PUBLIC_ADDRESS,
            aiModel: process.env.AI_MODEL,
            aiProvider: 'anthropic',
            aiProviderApiKey: process.env.AI_PROVIDER_API_KEY,
            signature: 'key',
            agentMode: 'agent',
            agentconfig: agent_config,
          });
>>>>>>> 9481d679
          const airesponse = await agent.execute(user);
          executionSpinner.success({ text: 'Response received' });

          console.log(createBox(airesponse, { title: 'Agent' }));
        } catch (error) {
          executionSpinner.error({ text: 'Error processing request' });
          console.error(createBox(error.message, { isError: true }));
        }
      }
    } else if (mode === 'auto') {
      const agent = new StarknetAgent({
        provider: new RpcProvider({ nodeUrl: process.env.STARKNET_RPC_URL }),
        accountPrivateKey: process.env.STARKNET_PRIVATE_KEY,
        accountPublicKey: process.env.STARKNET_PUBLIC_ADDRESS,
        aiModel: process.env.AI_MODEL,
        aiProvider: 'anthropic',
        aiProviderApiKey: process.env.AI_PROVIDER_API_KEY,
        signature: 'key',
        agentMode: 'auto',
        agentMemory: true,
        agentconfig: agent_config,
      });
      console.log(chalk.dim('\nStarting autonomous session...\n'));
      const autoSpinner = createSpinner('Running autonomous mode').start();

      try {
        await agent.execute_autonomous();
        autoSpinner.success({ text: 'Autonomous execution completed' });
      } catch (error) {
        autoSpinner.error({ text: 'Error in autonomous mode' });
        console.error(createBox(error.message, { isError: true }));
      }
    }
  } catch (error) {
    spinner.error({ text: 'Failed to initialize agent' });
    console.error(createBox(error.message, { isError: true }));
  }
};

LocalRun().catch((error) => {
  console.error(
    createBox(error.message, { isError: true, title: 'Fatal Error' })
  );
  process.exit(1);
});<|MERGE_RESOLUTION|>--- conflicted
+++ resolved
@@ -5,7 +5,7 @@
 import { RpcProvider } from 'starknet';
 import { config } from 'dotenv';
 import { load_json_config } from './lib/agent/jsonConfig';
-import yargs, { string } from 'yargs';
+import yargs from 'yargs';
 import { hideBin } from 'yargs/helpers';
 import * as fs from 'fs';
 import path from 'path';
@@ -107,7 +107,6 @@
           },
         },
       ]);
-
       await new Promise((resolve, reject) => {
         fs.appendFile('.env', `\n${missing}=${prompt}\n`, (err) => {
           if (err) reject(new Error('Error when trying to write on .env file'));
@@ -158,22 +157,6 @@
     if (mode === 'agent') {
       console.log(chalk.dim('\nStarting interactive session...\n'));
 
-      const agent = new StarknetAgent({
-        provider: new RpcProvider({
-          nodeUrl: process.env.STARKNET_RPC_URL,
-        }),
-        accountPrivateKey: process.env.STARKNET_PRIVATE_KEY,
-        accountPublicKey: process.env.STARKNET_PUBLIC_ADDRESS,
-        aiModel: process.env.AI_MODEL,
-        aiProvider: 'anthropic',
-        aiProviderApiKey: process.env.AI_PROVIDER_API_KEY,
-        signature: 'key',
-        agentMode: 'agent',
-        agentconfig: agent_config,
-        agentMemory: true,
-      });
-      agent.initializeTwitterManager();
-
       while (true) {
         const { user } = await inquirer.prompt([
           {
@@ -191,8 +174,6 @@
         const executionSpinner = createSpinner('Processing request').start();
 
         try {
-<<<<<<< HEAD
-=======
           const agent = new StarknetAgent({
             provider: new RpcProvider({
               nodeUrl: process.env.STARKNET_RPC_URL,
@@ -205,8 +186,8 @@
             signature: 'key',
             agentMode: 'agent',
             agentconfig: agent_config,
+            agentMemory : false,
           });
->>>>>>> 9481d679
           const airesponse = await agent.execute(user);
           executionSpinner.success({ text: 'Response received' });
 
@@ -226,8 +207,8 @@
         aiProviderApiKey: process.env.AI_PROVIDER_API_KEY,
         signature: 'key',
         agentMode: 'auto',
-        agentMemory: true,
         agentconfig: agent_config,
+        agentMemory : true,
       });
       console.log(chalk.dim('\nStarting autonomous session...\n'));
       const autoSpinner = createSpinner('Running autonomous mode').start();
