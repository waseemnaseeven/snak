--- conflicted
+++ resolved
@@ -1,8 +1,4 @@
-<<<<<<< HEAD
-import { RPC_URL } from 'src/lib/constant';
-=======
 import { RPC_URL } from 'src/lib/utils/constants/constant';
->>>>>>> 15f12d98
 import {
   Account,
   RpcProvider,
@@ -10,7 +6,7 @@
   CallData,
   TransactionFinalityStatus,
 } from 'starknet';
-import { StarknetAgent } from '../../starknetAgent';
+import { StarknetAgent } from 'src/lib/agent/starknetAgent';
 import { AccountDetails } from 'src/lib/utils/types';
 
 const provider = new RpcProvider({ nodeUrl: RPC_URL });
@@ -23,15 +19,10 @@
 export const DeployOZAccount = async (params: DeployOZAccountParams) => {
   try {
     const agent = new StarknetAgent({
-<<<<<<< HEAD
-      walletPrivateKey: process.env.STARKNET_PRIVATE_KEY,
+      walletPrivateKey: process.env.PRIVATE_KEY,
       aiProviderApiKey: process.env.AI_PROVIDER_API_KEY,
       aiModel: process.env.AI_MODEL,
       aiProvider: process.env.AI_PROVIDER,
-=======
-      walletPrivateKey: process.env.PRIVATE_KEY,
-      anthropicApiKey: process.env.ANTHROPIC_API_KEY,
->>>>>>> 15f12d98
     });
 
     const accountDetails: AccountDetails = {
