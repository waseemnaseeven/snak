--- conflicted
+++ resolved
@@ -1,119 +1,106 @@
-import { RPC_URL, tokenAddresses} from "src/lib/constant";
-import { ec, RpcProvider, hash, CallData,Provider,Account,TransactionFinalityStatus, Contract,cairo,Uint256,uint256, transaction} from "starknet";
-import { config } from 'dotenv';
+import { RPC_URL, tokenAddresses } from "src/lib/constant";
+import {
+  ec,
+  RpcProvider,
+  hash,
+  CallData,
+  Provider,
+  Account,
+  TransactionFinalityStatus,
+  Contract,
+  cairo,
+  Uint256,
+  uint256,
+  transaction,
+} from "starknet";
+import { config } from "dotenv";
 import { symbol } from "zod";
 
-config()
-
+config();
 
 const abiERC20 = [
-    {
-        "name": "balanceOf",
-        "type": "function",
-        "inputs": [{"name": "account", "type": "felt"}],
-        "outputs": [{"name": "balance", "type": "Uint256"}],
-        "stateMutability": "view"
-    },
-    {
-        "name": "transfer",
-        "type": "function",
-        "inputs": [
-            {"name": "recipient", "type": "felt"},
-            {"name": "amount", "type": "Uint256"}
-        ],
-        "outputs": [{"name": "success", "type": "felt"}],
-        "stateMutability": "external"
-    }
+  {
+    name: "balanceOf",
+    type: "function",
+    inputs: [{ name: "account", type: "felt" }],
+    outputs: [{ name: "balance", type: "Uint256" }],
+    stateMutability: "view",
+  },
+  {
+    name: "transfer",
+    type: "function",
+    inputs: [
+      { name: "recipient", type: "felt" },
+      { name: "amount", type: "Uint256" },
+    ],
+    outputs: [{ name: "success", type: "felt" }],
+    stateMutability: "external",
+  },
 ];
-
 
 const provider = new RpcProvider({ nodeUrl: RPC_URL });
 
-
 export type TransferERC20Params = {
-    recipient_address : string;
-    amount : string;
-    symbol : string;
+  recipient_address: string;
+  amount: string;
+  symbol: string;
 };
 
+export const TransferERC20 = async (params: TransferERC20Params) => {
+  try {
+    const privateKey = process.env.STARKNET_PRIVATE_KEY;
+    const accountAddress = process.env.PUBLIC_ADDRESS;
 
+    if (!privateKey || !accountAddress) {
+      throw new Error(
+        "StarknetPrivateKey or PublicKey is not set on your .env file !",
+      );
+    }
 
-export const TransferERC20 = async (
-    params : TransferERC20Params) => {
-    try {
-        
-        const privateKey = process.env.STARKNET_PRIVATE_KEY;
-        const accountAddress = process.env.PUBLIC_ADDRESS;
+    const account = new Account(provider, accountAddress, privateKey);
+    //Need more test for being sure
+    const amount = params.amount; // ex: "0.0001"
+    const decimals = 18;
+    const [whole, fraction = ""] = amount.split(".");
+    const paddedFraction = fraction.padEnd(decimals, "0");
+    const amountInWei = whole + paddedFraction;
 
-        if (!privateKey || !accountAddress) {
-            throw new Error(
-                "StarknetPrivateKey or PublicKey is not set on your .env file !",
-              );
-        }
+    const tokenAddress = tokenAddresses[params.symbol];
+    if (!tokenAddress) {
+      throw new Error(`Token ${params.symbol} not supported`);
+    }
+    const amountUint256 = uint256.bnToUint256(amountInWei);
+    const result = await account.execute({
+      contractAddress: tokenAddress,
+      entrypoint: "transfer",
+      calldata: [
+        params.recipient_address,
+        amountUint256.low,
+        amountUint256.high,
+      ],
+    });
 
+    console.log("Transfer transaction hash:", result.transaction_hash);
 
-        const account = new Account(provider, accountAddress, privateKey);
-<<<<<<< HEAD
-        const amount = params.amount;
-=======
-        //Need more test for being sure 
-        const amount = params.amount; // ex: "0.0001"
->>>>>>> 512754fb
-        const decimals = 18;
-        const [whole, fraction = ""] = amount.split(".");
-        const paddedFraction = fraction.padEnd(decimals, "0");
-        const amountInWei = whole + paddedFraction;
-<<<<<<< HEAD
-        const tokenAddress = tokenAddresses[params.symbol];
-        if (!tokenAddress) {
-            throw new Error('Token not supported');
-        }
+    await provider.waitForTransaction(result.transaction_hash);
+    return JSON.stringify({
+      status: "success",
+      amount: params.amount,
+      symbol: params.symbol,
+      recipients_address: params.recipient_address,
+      transaction_hash: result.transaction_hash,
+    });
+  } catch (error) {
+    console.error("Erreur détaillée:", error);
+    const errorMessage =
+      error instanceof Error
+        ? `${error.message}\n${error.stack}`
+        : "Unknown error";
 
-=======
-
-        const tokenAddress = tokenAddresses[params.symbol];
-        if (!tokenAddress) {
-            throw new Error(`Token ${params.symbol} not supported`);
-        }   
->>>>>>> 512754fb
-        const amountUint256 = uint256.bnToUint256(amountInWei);
-        const result = await account.execute(
-            {
-                contractAddress: tokenAddress,
-                entrypoint: "transfer",
-                calldata: [
-                    params.recipient_address,
-                    amountUint256.low,
-                    amountUint256.high
-                ]
-            }
-        );
-
-        console.log("Transfer transaction hash:", result.transaction_hash);
-        
-<<<<<<< HEAD
-        await provider.waitForTransaction(result.transaction_hash);
-=======
-     await provider.waitForTransaction(result.transaction_hash);
-     return JSON.stringify({
-        status: "success",
-        amount : params.amount,
-        symbol : params.symbol,
-        recipients_address : params.recipient_address,
-        transaction_hash: result.transaction_hash,
-      });
->>>>>>> 512754fb
-    } catch (error) {
-
-        console.error("Erreur détaillée:", error);
-        const errorMessage = error instanceof Error ? 
-            `${error.message}\n${error.stack}` : 
-            "Unknown error";
-        
-        return JSON.stringify({
-            status: "failure",
-            error: errorMessage,
-            step: "transfer execution"  
-        });
-    }
-}+    return JSON.stringify({
+      status: "failure",
+      error: errorMessage,
+      step: "transfer execution",
+    });
+  }
+};