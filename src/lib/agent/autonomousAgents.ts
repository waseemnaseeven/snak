--- conflicted
+++ resolved
@@ -8,10 +8,6 @@
 import { load_json_config } from './jsonConfig';
 import { MemorySaver } from '@langchain/langgraph';
 import { createReactAgent } from '@langchain/langgraph/prebuilt';
-<<<<<<< HEAD
-=======
-import { DiscordSendMessagesTool } from '@langchain/community/tools/discord';
->>>>>>> 9d9f975f
 import { createAllowedToollkits } from './tools/external_tools';
 
 export const createAutonomousAgent = (
@@ -65,17 +61,20 @@
   try {
     const json_config = load_json_config();
     if (json_config) {
-<<<<<<< HEAD
+      console.log('Character config loaded successfully');
       console.log('JSON config loaded successfully');
-=======
-      console.log('Character config loaded successfully');
->>>>>>> 9d9f975f
 
       const allowedTools = createAllowedTools(
         starknetAgent,
         json_config.allowed_internal_tools
-<<<<<<< HEAD
+        json_config.allowed_internal_tools
       );
+      const allowedToolsKits = createAllowedToollkits(
+        json_config.external_toolkits,
+        json_config.allowed_external_tools
+      );
+
+      const tools = [...allowedTools, ...allowedToolsKits];
       const allowedToolsKits =
         json_config.external_toolkits && json_config.allowed_external_tools
           ? createAllowedToollkits(
@@ -91,15 +90,6 @@
         : allowedTools;
 
       console.log(tools);
-=======
-      );
-      const allowedToolsKits = createAllowedToollkits(
-        json_config.external_toolkits,
-        json_config.allowed_external_tools
-      );
-
-      const tools = [...allowedTools, ...allowedToolsKits];
->>>>>>> 9d9f975f
       const memory = new MemorySaver();
       const agentConfig = {
         configurable: { thread_id: json_config.chat_id },
@@ -107,6 +97,7 @@
 
       const agent = createReactAgent({
         llm: model,
+        tools: tools,
         tools: tools,
         checkpointSaver: memory,
         messageModifier: json_config.prompt,
