--- conflicted
+++ resolved
@@ -73,11 +73,6 @@
   GetBalanceParams,
   GetOwnBalanceParams,
 } from '../plugins/core/token/types/balance';
-<<<<<<< HEAD
-import { withdrawEarnPosition } from '../plugins/vesu/actions/withdrawService';
-import { depositEarnPosition } from '../plugins/vesu/actions/depositService';
-import { telegram_get_messages_from_conversation } from '../plugins/Telegram/Telegram_bot';
-=======
 import { TwitterInterface } from '../plugins/Twitter/interface/twitter-interface';
 import {
   createTwitterpost,
@@ -95,7 +90,7 @@
   getTwitterProfileFromUsername,
 } from '../plugins/Twitter/twitter_read';
 import { Limit } from '../limit';
->>>>>>> c87aafb6
+import { telegram_get_messages_from_conversation } from '../plugins/Telegram/Telegram_bot';
 
 export interface StarknetAgentInterface {
   getAccountCredentials: () => {
@@ -451,9 +446,10 @@
     description: 'Get current account profile data',
     execute: getOwnTwitterAccountInfo,
   });
+
   StarknetToolRegistry.registerTool({
     name: 'telegram_get_messages_from_conversation',
-    description: 'Test telegram message',
+    description: 'Get the lates messages of telegram channel',
     execute: telegram_get_messages_from_conversation,
   });
 };
