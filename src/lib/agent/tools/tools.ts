import { tool } from '@langchain/core/tools';
<<<<<<< HEAD
=======
import {
  CreateOZAccount,
  CreateArgentAccount,
} from '../plugins/core/account/createAccount';
import {
  DeployArgentAccount,
  DeployOZAccount,
} from '../plugins/core/account/deployAccount';
import { transfer } from '../plugins/core/token/transfer';
import {
  simulateDeployAccountTransaction,
  simulateInvokeTransaction,
  simulateDeployTransaction,
  simulateDeclareTransaction,
} from '../plugins/core/transaction/simulateTransaction';
import { getOwnBalance, getBalance } from '../plugins/core/token/getBalances';
import { getBlockNumber } from '../plugins/core/rpc/getBlockNumber';
import { getBlockTransactionCount } from '../plugins/core/rpc/getBlockTransactionCount';
import { getStorageAt } from '../plugins/core/rpc/getStorageAt';
import { getClassAt } from '../plugins/core/rpc/getClassAt';
import { getClassHashAt } from '../plugins/core/rpc/getClassHash';
import {
  getOwnBalanceSchema,
  getBalanceSchema,
  DeployArgentAccountSchema,
  getStorageAtSchema,
  swapSchema,
  DeployOZAccountSchema,
  blockIdSchema,
  transactionHashSchema,
  blockIdAndContractAddressSchema,
  simulateInvokeTransactionSchema,
  simulateDeployAccountTransactionSchema,
  simulateDeployTransactionSchema,
  simulateDeclareTransactionSchema,
  routeSchema,
  createMemecoinSchema,
  launchOnEkuboSchema,
  contractAddressSchema,
  getClassAtSchema,
  getClassHashAtSchema,
  Transferschema,
  depositEarnSchema,
  withdrawEarnSchema,
  batchSwapSchema,
  createTwitterpostSchema,
  createAndPostTwitterThreadSchema,
  ReplyTweetSchema,
  getLastTweetsAndRepliesFromUserSchema,
  getLastTweetsOptionsSchema,
  FollowXUserFromUsernameSchema,
  getTwitterProfileFromUsernameSchema,
  getTwitterUserIdFromUsernameSchema,
  getLastTweetsFromUserSchema,
  getLastUserXTweetSchema,
} from '../schemas/schema';
import { swapTokens } from '../plugins/avnu/actions/swap';
import { getRoute } from '../plugins/avnu/actions/fetchRoute';
import { getSpecVersion } from '../plugins/core/rpc/getSpecVersion';
import { getBlockWithTxHashes } from '../plugins/core/rpc/getBlockWithTxHashes';
import { getBlockWithReceipts } from '../plugins/core/rpc/getBlockWithReceipts';
import { getTransactionStatus } from '../plugins/core/rpc/getTransactionStatus';
import { getClass } from '../plugins/core/rpc/getClass';
import { getChainId } from '../plugins/core/rpc/getChainId';
import { getSyncingStats } from '../plugins/core/rpc/getSyncingStats';
import { isMemecoin } from '../plugins/unruggable/actions/isMemecoin';
import { getLockedLiquidity } from '../plugins/unruggable/actions/getLockedLiquidity';
import { launchOnEkubo } from '../plugins/unruggable/actions/launchOnEkubo';
>>>>>>> 6c418acd
import { RpcProvider } from 'starknet';
import { AccountManager } from '../plugins/core/account/utils/AccountManager';
import { TransactionMonitor } from '../plugins/core/transaction/utils/TransactionMonitor';
import { ContractInteractor } from '../plugins/core/contract/utils/ContractInteractor';
<<<<<<< HEAD
import { TwitterInterface } from '../plugins/twitter/interface/twitter-interface';
=======
import { createMemecoin } from '../plugins/unruggable/actions/createMemecoin';
import {
  GetBalanceParams,
  GetOwnBalanceParams,
} from '../plugins/core/token/types/balance';
import { withdrawEarnPosition } from '../plugins/vesu/actions/withdrawService';
import { depositEarnPosition } from '../plugins/vesu/actions/depositService';
import { swapTokensFibrous } from '../plugins/fibrous/actions/swap';
import { batchSwapTokens } from '../plugins/fibrous/actions/batchSwap';
import { getRouteFibrous } from '../plugins/fibrous/actions/fetchRoute';
import { TwitterInterface } from '../plugins/Twitter/interface/twitter-interface';
import {
  createTwitterpost,
  ReplyTweet,
  createAndPostTwitterThread,
  FollowXUserFromUsername,
} from '../plugins/Twitter/twitter';
import {
  getLastUserTweet,
  getLastTweetsOptions,
  getOwnTwitterAccountInfo,
  getLastTweetsFromUser,
  getLastTweetsAndRepliesFromUser,
  getTwitterUserIdFromUsername,
  getTwitterProfileFromUsername,
} from '../plugins/Twitter/twitter_read';
>>>>>>> 6c418acd
import { Limit } from '../limit';
import { JsonConfig } from '../jsonConfig';
import { registerTwitterTools } from '../plugins/twitter/tools';
import { registerUnraggableTools } from '../plugins/unruggable/tools';
import { registerTransactionTools } from '../plugins/core/transaction/tools';
import { registerRPCTools } from '../plugins/core/rpc/tools';
import { registerTokenTools } from '../plugins/core/token/tools';
import { registerAvnuTools } from '../plugins/avnu/tools';
import { registerAccountTools } from '../plugins/core/account/tools/index';

export interface StarknetAgentInterface {
  getAccountCredentials: () => {
    accountPublicKey: string;
    accountPrivateKey: string;
  };
  getModelCredentials: () => {
    aiModel: string;
    aiProviderApiKey: string;
  };
  getSignature: () => {
    signature: string;
  };
  getProvider: () => RpcProvider;
  accountManager: AccountManager;
  transactionMonitor: TransactionMonitor;
  contractInteractor: ContractInteractor;
  getLimit: () => Limit;
  getTwitterAuthMode: () => 'API' | 'CREDIDENTIALS' | undefined;
  getAgentConfig: () => JsonConfig | undefined;
  getTwitterManager: () => TwitterInterface;
}

export interface StarknetTool<P = any> {
  name: string;
  description: string;
  schema?: object;
  responseFormat?: string;
  execute: (agent: StarknetAgentInterface, params: P) => Promise<unknown>;
}

export class StarknetToolRegistry {
  private static tools: StarknetTool[] = [];

  static registerTool<P>(tool: StarknetTool<P>): void {
    this.tools.push(tool);
  }

  static createTools(agent: StarknetAgentInterface) {
    return this.tools.map(({ name, description, schema, execute }) =>
      tool(async (params: any) => execute(agent, params), {
        name,
        description,
        ...(schema && { schema }),
      })
    );
  }

  static createAllowedTools(
    agent: StarknetAgentInterface,
    allowed_tools: string[]
  ) {
    const filteredTools = this.tools.filter((tool) =>
      allowed_tools.includes(tool.name)
    );
    let tools = this.tools.filter((tool) => allowed_tools.includes(tool.name));
    return tools.map(({ name, description, schema, execute }) =>
      tool(async (params: any) => execute(agent, params), {
        name,
        description,
        ...(schema && { schema }),
      })
    );
  }
}

export const registerTools = () => {
  registerAccountTools();

  registerAvnuTools();

  registerTokenTools();

  registerRPCTools();

<<<<<<< HEAD
  registerTransactionTools();
=======
  StarknetToolRegistry.registerTool({
    name: 'CreateArgentAccount',
    description: 'Create Argent account',
    execute: CreateArgentAccount,
  });
>>>>>>> 6c418acd

  registerUnraggableTools();

<<<<<<< HEAD
  registerTwitterTools();
=======
  // Register blockchain query tools
  StarknetToolRegistry.registerTool({
    name: 'get_block_number',
    description: 'Get the current block number from the Starknet network',
    execute: getBlockNumber,
  });

  StarknetToolRegistry.registerTool({
    name: 'get_block_transaction_count',
    description: 'Get the number of transactions in a specific block',
    schema: blockIdSchema,
    execute: getBlockTransactionCount,
  });

  StarknetToolRegistry.registerTool({
    name: 'get_storage_at',
    description: 'Get the storage value at a specific slot for a contract',
    schema: getStorageAtSchema,
    execute: getStorageAt,
  });

  // Register contract-related tools
  StarknetToolRegistry.registerTool({
    name: 'get_class',
    description:
      'Retrieve the complete class definition of a contract at a specified address and block',
    schema: blockIdAndContractAddressSchema,
    execute: getClass,
  });

  StarknetToolRegistry.registerTool({
    name: 'get_class_at',
    description:
      'Fetch the class definition of a contract at a specific address in the latest state',
    schema: getClassAtSchema,
    execute: getClassAt,
  });

  // Register DeFi tools
  StarknetToolRegistry.registerTool({
    name: 'swap_tokens',
    description: 'Swap a specified amount of one token for another token',
    schema: swapSchema,
    execute: swapTokens,
  });

  StarknetToolRegistry.registerTool({
    name: 'get_route',
    description: 'Get a specific route for swapping tokens',
    schema: routeSchema,
    execute: getRoute,
  });

  // Register transaction tools
  StarknetToolRegistry.registerTool({
    name: 'transfer',
    description: 'Transfer ERC20 tokens to a specific address',
    schema: Transferschema,
    execute: transfer,
  });

  // Simulate transactions
  StarknetToolRegistry.registerTool({
    name: 'simulate_transaction',
    description: 'Simulate a transaction without executing it',
    schema: simulateInvokeTransactionSchema,
    execute: simulateInvokeTransaction,
  });

  // Register memecoin tools
  StarknetToolRegistry.registerTool({
    name: 'create_memecoin',
    description: 'Create a new memecoin using the Unruggable Factory',
    schema: createMemecoinSchema,
    execute: createMemecoin,
  });

  StarknetToolRegistry.registerTool({
    name: 'launch_on_ekubo',
    description: 'Launch a memecoin on Ekubo DEX with concentrated liquidity',
    schema: launchOnEkuboSchema,
    execute: launchOnEkubo,
  });

  // Register utility tools
  StarknetToolRegistry.registerTool({
    name: 'get_chain_id',
    description:
      'Retrieve the unique identifier (chain ID) of the Starknet network',
    execute: getChainId,
  });

  StarknetToolRegistry.registerTool({
    name: 'get_syncing_status',
    description: 'Retrieve the syncing status of the Starknet node',
    execute: getSyncingStats,
  });

  // Add remaining tools from createTools2
  StarknetToolRegistry.registerTool({
    name: 'get_class_hash',
    description:
      'Retrieve the unique class hash for a contract at a specific address',
    schema: getClassHashAtSchema,
    execute: getClassHashAt,
  });

  StarknetToolRegistry.registerTool({
    name: 'get_spec_version',
    description: 'Get the current spec version from the Starknet RPC provider',
    execute: getSpecVersion,
  });

  StarknetToolRegistry.registerTool({
    name: 'get_block_with_tx_hashes',
    description:
      'Retrieve the details of a block, including transaction hashes',
    schema: blockIdSchema,
    execute: getBlockWithTxHashes,
  });

  StarknetToolRegistry.registerTool({
    name: 'get_block_with_receipts',
    description: 'Fetch block details with transaction receipts',
    schema: blockIdSchema,
    execute: getBlockWithReceipts,
  });

  StarknetToolRegistry.registerTool({
    name: 'get_transaction_status',
    description: 'Fetch transaction status by hash',
    schema: transactionHashSchema,
    execute: getTransactionStatus,
  });

  // Transaction tools
  StarknetToolRegistry.registerTool({
    name: 'simulate_deploy_account_transaction',
    description: 'Simulate Deploy Account transaction',
    schema: simulateDeployAccountTransactionSchema,
    execute: simulateDeployAccountTransaction,
  });

  StarknetToolRegistry.registerTool({
    name: 'simulate_deploy_transaction',
    description: 'Simulate Deploy transaction',
    schema: simulateDeployTransactionSchema,
    execute: simulateDeployTransaction,
  });

  StarknetToolRegistry.registerTool({
    name: 'simulate_declare_transaction',
    description: 'Simulate Declare transaction',
    schema: simulateDeclareTransactionSchema,
    execute: simulateDeclareTransaction,
  });

  // Utility tools
  StarknetToolRegistry.registerTool({
    name: 'is_memecoin',
    description: 'Check if address is a memecoin',
    schema: contractAddressSchema,
    execute: isMemecoin,
  });

  StarknetToolRegistry.registerTool({
    name: 'get_locked_liquidity',
    description: 'Get locked liquidity info for token',
    schema: contractAddressSchema,
    execute: getLockedLiquidity,
  });
  // Twitter Tools
  StarknetToolRegistry.registerTool({
    name: 'create_twitter_post',
    description: 'Create new X/Twitter post',
    schema: createTwitterpostSchema,
    execute: createTwitterpost,
  });

  StarknetToolRegistry.registerTool({
    name: 'reply_twitter_tweet',
    description: 'Reply to specific X/Twitter post by ID',
    schema: ReplyTweetSchema,
    execute: ReplyTweet,
  });

  StarknetToolRegistry.registerTool({
    name: 'get_last_tweet',
    description: 'Get most recent post from specified X/Twitter account',
    schema: getLastUserXTweetSchema,
    execute: getLastUserTweet,
  });

  StarknetToolRegistry.registerTool({
    name: 'get_last_tweets_options',
    description: 'Get specified number of posts matching search query',
    schema: getLastTweetsOptionsSchema,
    execute: getLastTweetsOptions,
  });

  StarknetToolRegistry.registerTool({
    name: 'create_and_post_twitter_thread',
    description: 'Create and publish X/Twitter thread',
    schema: createAndPostTwitterThreadSchema,
    execute: createAndPostTwitterThread,
  });

  StarknetToolRegistry.registerTool({
    name: 'follow_twitter_from_username',
    description: 'Follow X/Twitter user by username',
    schema: FollowXUserFromUsernameSchema,
    execute: FollowXUserFromUsername,
  });

  StarknetToolRegistry.registerTool({
    name: 'get_twitter_profile_from_username',
    description: 'Get full X/Twitter profile data by username',
    schema: getTwitterProfileFromUsernameSchema,
    execute: getTwitterProfileFromUsername,
  });

  StarknetToolRegistry.registerTool({
    name: 'get_twitter_user_id_from_username',
    description: 'Get X/Twitter user ID from username',
    schema: getTwitterUserIdFromUsernameSchema,
    execute: getTwitterUserIdFromUsername,
  });

  StarknetToolRegistry.registerTool({
    name: 'get_last_tweet_and_replies_from_user',
    description: 'Get recent X/Twitter posts and replies from user',
    schema: getLastTweetsAndRepliesFromUserSchema,
    execute: getLastTweetsAndRepliesFromUser,
  });

  StarknetToolRegistry.registerTool({
    name: 'get_last_tweet_from_user',
    description: 'Get recent X/Twitter posts from user',
    schema: getLastTweetsFromUserSchema,
    execute: getLastTweetsFromUser,
  });

  StarknetToolRegistry.registerTool({
    name: 'get_own_twitter_account_info',
    description: 'Get current account profile data',
    execute: getOwnTwitterAccountInfo,
  });

  StarknetToolRegistry.registerTool({
    name: 'swap',
    description: 'Swap a token for another token',
    schema: swapSchema,
    execute: swapTokensFibrous,
  });

  StarknetToolRegistry.registerTool({
    name: 'batch_swap',
    description: 'Swap multiple tokens for another token',
    schema: batchSwapSchema,
    execute: batchSwapTokens,
  });

  StarknetToolRegistry.registerTool({
    name: 'route',
    description: 'Get a specific route for swapping tokens',
    schema: routeSchema,
    execute: getRouteFibrous,
  });
>>>>>>> 6c418acd
};
registerTools();

// Initialize tools

export const createTools = (agent: StarknetAgentInterface) => {
  return StarknetToolRegistry.createTools(agent);
};

export const createAllowedTools = (
  agent: StarknetAgentInterface,
  allowed_tools: string[]
) => {
  return StarknetToolRegistry.createAllowedTools(agent, allowed_tools);
};

export default StarknetToolRegistry;<|MERGE_RESOLUTION|>--- conflicted
+++ resolved
@@ -1,109 +1,9 @@
 import { tool } from '@langchain/core/tools';
-<<<<<<< HEAD
-=======
-import {
-  CreateOZAccount,
-  CreateArgentAccount,
-} from '../plugins/core/account/createAccount';
-import {
-  DeployArgentAccount,
-  DeployOZAccount,
-} from '../plugins/core/account/deployAccount';
-import { transfer } from '../plugins/core/token/transfer';
-import {
-  simulateDeployAccountTransaction,
-  simulateInvokeTransaction,
-  simulateDeployTransaction,
-  simulateDeclareTransaction,
-} from '../plugins/core/transaction/simulateTransaction';
-import { getOwnBalance, getBalance } from '../plugins/core/token/getBalances';
-import { getBlockNumber } from '../plugins/core/rpc/getBlockNumber';
-import { getBlockTransactionCount } from '../plugins/core/rpc/getBlockTransactionCount';
-import { getStorageAt } from '../plugins/core/rpc/getStorageAt';
-import { getClassAt } from '../plugins/core/rpc/getClassAt';
-import { getClassHashAt } from '../plugins/core/rpc/getClassHash';
-import {
-  getOwnBalanceSchema,
-  getBalanceSchema,
-  DeployArgentAccountSchema,
-  getStorageAtSchema,
-  swapSchema,
-  DeployOZAccountSchema,
-  blockIdSchema,
-  transactionHashSchema,
-  blockIdAndContractAddressSchema,
-  simulateInvokeTransactionSchema,
-  simulateDeployAccountTransactionSchema,
-  simulateDeployTransactionSchema,
-  simulateDeclareTransactionSchema,
-  routeSchema,
-  createMemecoinSchema,
-  launchOnEkuboSchema,
-  contractAddressSchema,
-  getClassAtSchema,
-  getClassHashAtSchema,
-  Transferschema,
-  depositEarnSchema,
-  withdrawEarnSchema,
-  batchSwapSchema,
-  createTwitterpostSchema,
-  createAndPostTwitterThreadSchema,
-  ReplyTweetSchema,
-  getLastTweetsAndRepliesFromUserSchema,
-  getLastTweetsOptionsSchema,
-  FollowXUserFromUsernameSchema,
-  getTwitterProfileFromUsernameSchema,
-  getTwitterUserIdFromUsernameSchema,
-  getLastTweetsFromUserSchema,
-  getLastUserXTweetSchema,
-} from '../schemas/schema';
-import { swapTokens } from '../plugins/avnu/actions/swap';
-import { getRoute } from '../plugins/avnu/actions/fetchRoute';
-import { getSpecVersion } from '../plugins/core/rpc/getSpecVersion';
-import { getBlockWithTxHashes } from '../plugins/core/rpc/getBlockWithTxHashes';
-import { getBlockWithReceipts } from '../plugins/core/rpc/getBlockWithReceipts';
-import { getTransactionStatus } from '../plugins/core/rpc/getTransactionStatus';
-import { getClass } from '../plugins/core/rpc/getClass';
-import { getChainId } from '../plugins/core/rpc/getChainId';
-import { getSyncingStats } from '../plugins/core/rpc/getSyncingStats';
-import { isMemecoin } from '../plugins/unruggable/actions/isMemecoin';
-import { getLockedLiquidity } from '../plugins/unruggable/actions/getLockedLiquidity';
-import { launchOnEkubo } from '../plugins/unruggable/actions/launchOnEkubo';
->>>>>>> 6c418acd
 import { RpcProvider } from 'starknet';
 import { AccountManager } from '../plugins/core/account/utils/AccountManager';
 import { TransactionMonitor } from '../plugins/core/transaction/utils/TransactionMonitor';
 import { ContractInteractor } from '../plugins/core/contract/utils/ContractInteractor';
-<<<<<<< HEAD
 import { TwitterInterface } from '../plugins/twitter/interface/twitter-interface';
-=======
-import { createMemecoin } from '../plugins/unruggable/actions/createMemecoin';
-import {
-  GetBalanceParams,
-  GetOwnBalanceParams,
-} from '../plugins/core/token/types/balance';
-import { withdrawEarnPosition } from '../plugins/vesu/actions/withdrawService';
-import { depositEarnPosition } from '../plugins/vesu/actions/depositService';
-import { swapTokensFibrous } from '../plugins/fibrous/actions/swap';
-import { batchSwapTokens } from '../plugins/fibrous/actions/batchSwap';
-import { getRouteFibrous } from '../plugins/fibrous/actions/fetchRoute';
-import { TwitterInterface } from '../plugins/Twitter/interface/twitter-interface';
-import {
-  createTwitterpost,
-  ReplyTweet,
-  createAndPostTwitterThread,
-  FollowXUserFromUsername,
-} from '../plugins/Twitter/twitter';
-import {
-  getLastUserTweet,
-  getLastTweetsOptions,
-  getOwnTwitterAccountInfo,
-  getLastTweetsFromUser,
-  getLastTweetsAndRepliesFromUser,
-  getTwitterUserIdFromUsername,
-  getTwitterProfileFromUsername,
-} from '../plugins/Twitter/twitter_read';
->>>>>>> 6c418acd
 import { Limit } from '../limit';
 import { JsonConfig } from '../jsonConfig';
 import { registerTwitterTools } from '../plugins/twitter/tools';
@@ -113,6 +13,7 @@
 import { registerTokenTools } from '../plugins/core/token/tools';
 import { registerAvnuTools } from '../plugins/avnu/tools';
 import { registerAccountTools } from '../plugins/core/account/tools/index';
+import { registerFibrousTools } from '../plugins/fibrous/tools';
 
 export interface StarknetAgentInterface {
   getAccountCredentials: () => {
@@ -188,290 +89,13 @@
 
   registerRPCTools();
 
-<<<<<<< HEAD
   registerTransactionTools();
-=======
-  StarknetToolRegistry.registerTool({
-    name: 'CreateArgentAccount',
-    description: 'Create Argent account',
-    execute: CreateArgentAccount,
-  });
->>>>>>> 6c418acd
 
   registerUnraggableTools();
 
-<<<<<<< HEAD
   registerTwitterTools();
-=======
-  // Register blockchain query tools
-  StarknetToolRegistry.registerTool({
-    name: 'get_block_number',
-    description: 'Get the current block number from the Starknet network',
-    execute: getBlockNumber,
-  });
 
-  StarknetToolRegistry.registerTool({
-    name: 'get_block_transaction_count',
-    description: 'Get the number of transactions in a specific block',
-    schema: blockIdSchema,
-    execute: getBlockTransactionCount,
-  });
-
-  StarknetToolRegistry.registerTool({
-    name: 'get_storage_at',
-    description: 'Get the storage value at a specific slot for a contract',
-    schema: getStorageAtSchema,
-    execute: getStorageAt,
-  });
-
-  // Register contract-related tools
-  StarknetToolRegistry.registerTool({
-    name: 'get_class',
-    description:
-      'Retrieve the complete class definition of a contract at a specified address and block',
-    schema: blockIdAndContractAddressSchema,
-    execute: getClass,
-  });
-
-  StarknetToolRegistry.registerTool({
-    name: 'get_class_at',
-    description:
-      'Fetch the class definition of a contract at a specific address in the latest state',
-    schema: getClassAtSchema,
-    execute: getClassAt,
-  });
-
-  // Register DeFi tools
-  StarknetToolRegistry.registerTool({
-    name: 'swap_tokens',
-    description: 'Swap a specified amount of one token for another token',
-    schema: swapSchema,
-    execute: swapTokens,
-  });
-
-  StarknetToolRegistry.registerTool({
-    name: 'get_route',
-    description: 'Get a specific route for swapping tokens',
-    schema: routeSchema,
-    execute: getRoute,
-  });
-
-  // Register transaction tools
-  StarknetToolRegistry.registerTool({
-    name: 'transfer',
-    description: 'Transfer ERC20 tokens to a specific address',
-    schema: Transferschema,
-    execute: transfer,
-  });
-
-  // Simulate transactions
-  StarknetToolRegistry.registerTool({
-    name: 'simulate_transaction',
-    description: 'Simulate a transaction without executing it',
-    schema: simulateInvokeTransactionSchema,
-    execute: simulateInvokeTransaction,
-  });
-
-  // Register memecoin tools
-  StarknetToolRegistry.registerTool({
-    name: 'create_memecoin',
-    description: 'Create a new memecoin using the Unruggable Factory',
-    schema: createMemecoinSchema,
-    execute: createMemecoin,
-  });
-
-  StarknetToolRegistry.registerTool({
-    name: 'launch_on_ekubo',
-    description: 'Launch a memecoin on Ekubo DEX with concentrated liquidity',
-    schema: launchOnEkuboSchema,
-    execute: launchOnEkubo,
-  });
-
-  // Register utility tools
-  StarknetToolRegistry.registerTool({
-    name: 'get_chain_id',
-    description:
-      'Retrieve the unique identifier (chain ID) of the Starknet network',
-    execute: getChainId,
-  });
-
-  StarknetToolRegistry.registerTool({
-    name: 'get_syncing_status',
-    description: 'Retrieve the syncing status of the Starknet node',
-    execute: getSyncingStats,
-  });
-
-  // Add remaining tools from createTools2
-  StarknetToolRegistry.registerTool({
-    name: 'get_class_hash',
-    description:
-      'Retrieve the unique class hash for a contract at a specific address',
-    schema: getClassHashAtSchema,
-    execute: getClassHashAt,
-  });
-
-  StarknetToolRegistry.registerTool({
-    name: 'get_spec_version',
-    description: 'Get the current spec version from the Starknet RPC provider',
-    execute: getSpecVersion,
-  });
-
-  StarknetToolRegistry.registerTool({
-    name: 'get_block_with_tx_hashes',
-    description:
-      'Retrieve the details of a block, including transaction hashes',
-    schema: blockIdSchema,
-    execute: getBlockWithTxHashes,
-  });
-
-  StarknetToolRegistry.registerTool({
-    name: 'get_block_with_receipts',
-    description: 'Fetch block details with transaction receipts',
-    schema: blockIdSchema,
-    execute: getBlockWithReceipts,
-  });
-
-  StarknetToolRegistry.registerTool({
-    name: 'get_transaction_status',
-    description: 'Fetch transaction status by hash',
-    schema: transactionHashSchema,
-    execute: getTransactionStatus,
-  });
-
-  // Transaction tools
-  StarknetToolRegistry.registerTool({
-    name: 'simulate_deploy_account_transaction',
-    description: 'Simulate Deploy Account transaction',
-    schema: simulateDeployAccountTransactionSchema,
-    execute: simulateDeployAccountTransaction,
-  });
-
-  StarknetToolRegistry.registerTool({
-    name: 'simulate_deploy_transaction',
-    description: 'Simulate Deploy transaction',
-    schema: simulateDeployTransactionSchema,
-    execute: simulateDeployTransaction,
-  });
-
-  StarknetToolRegistry.registerTool({
-    name: 'simulate_declare_transaction',
-    description: 'Simulate Declare transaction',
-    schema: simulateDeclareTransactionSchema,
-    execute: simulateDeclareTransaction,
-  });
-
-  // Utility tools
-  StarknetToolRegistry.registerTool({
-    name: 'is_memecoin',
-    description: 'Check if address is a memecoin',
-    schema: contractAddressSchema,
-    execute: isMemecoin,
-  });
-
-  StarknetToolRegistry.registerTool({
-    name: 'get_locked_liquidity',
-    description: 'Get locked liquidity info for token',
-    schema: contractAddressSchema,
-    execute: getLockedLiquidity,
-  });
-  // Twitter Tools
-  StarknetToolRegistry.registerTool({
-    name: 'create_twitter_post',
-    description: 'Create new X/Twitter post',
-    schema: createTwitterpostSchema,
-    execute: createTwitterpost,
-  });
-
-  StarknetToolRegistry.registerTool({
-    name: 'reply_twitter_tweet',
-    description: 'Reply to specific X/Twitter post by ID',
-    schema: ReplyTweetSchema,
-    execute: ReplyTweet,
-  });
-
-  StarknetToolRegistry.registerTool({
-    name: 'get_last_tweet',
-    description: 'Get most recent post from specified X/Twitter account',
-    schema: getLastUserXTweetSchema,
-    execute: getLastUserTweet,
-  });
-
-  StarknetToolRegistry.registerTool({
-    name: 'get_last_tweets_options',
-    description: 'Get specified number of posts matching search query',
-    schema: getLastTweetsOptionsSchema,
-    execute: getLastTweetsOptions,
-  });
-
-  StarknetToolRegistry.registerTool({
-    name: 'create_and_post_twitter_thread',
-    description: 'Create and publish X/Twitter thread',
-    schema: createAndPostTwitterThreadSchema,
-    execute: createAndPostTwitterThread,
-  });
-
-  StarknetToolRegistry.registerTool({
-    name: 'follow_twitter_from_username',
-    description: 'Follow X/Twitter user by username',
-    schema: FollowXUserFromUsernameSchema,
-    execute: FollowXUserFromUsername,
-  });
-
-  StarknetToolRegistry.registerTool({
-    name: 'get_twitter_profile_from_username',
-    description: 'Get full X/Twitter profile data by username',
-    schema: getTwitterProfileFromUsernameSchema,
-    execute: getTwitterProfileFromUsername,
-  });
-
-  StarknetToolRegistry.registerTool({
-    name: 'get_twitter_user_id_from_username',
-    description: 'Get X/Twitter user ID from username',
-    schema: getTwitterUserIdFromUsernameSchema,
-    execute: getTwitterUserIdFromUsername,
-  });
-
-  StarknetToolRegistry.registerTool({
-    name: 'get_last_tweet_and_replies_from_user',
-    description: 'Get recent X/Twitter posts and replies from user',
-    schema: getLastTweetsAndRepliesFromUserSchema,
-    execute: getLastTweetsAndRepliesFromUser,
-  });
-
-  StarknetToolRegistry.registerTool({
-    name: 'get_last_tweet_from_user',
-    description: 'Get recent X/Twitter posts from user',
-    schema: getLastTweetsFromUserSchema,
-    execute: getLastTweetsFromUser,
-  });
-
-  StarknetToolRegistry.registerTool({
-    name: 'get_own_twitter_account_info',
-    description: 'Get current account profile data',
-    execute: getOwnTwitterAccountInfo,
-  });
-
-  StarknetToolRegistry.registerTool({
-    name: 'swap',
-    description: 'Swap a token for another token',
-    schema: swapSchema,
-    execute: swapTokensFibrous,
-  });
-
-  StarknetToolRegistry.registerTool({
-    name: 'batch_swap',
-    description: 'Swap multiple tokens for another token',
-    schema: batchSwapSchema,
-    execute: batchSwapTokens,
-  });
-
-  StarknetToolRegistry.registerTool({
-    name: 'route',
-    description: 'Get a specific route for swapping tokens',
-    schema: routeSchema,
-    execute: getRouteFibrous,
-  });
->>>>>>> 6c418acd
+  registerFibrousTools();
 };
 registerTools();
 
