import { tool } from '@langchain/core/tools';
import {
  CreateOZAccount,
  CreateArgentAccount,
} from '../plugins/core/account/createAccount';
import {
  DeployArgentAccount,
  DeployOZAccount,
} from '../plugins/core/account/deployAccount';
import { transfer } from '../plugins/core/token/transfer';
import {
  simulateDeployAccountTransaction,
  simulateInvokeTransaction,
  simulateDeployTransaction,
  simulateDeclareTransaction,
} from '../plugins/core/transaction/simulateTransaction';
import { getOwnBalance, getBalance } from '../plugins/core/token/getBalances';
import { getBlockNumber } from '../plugins/core/rpc/getBlockNumber';
import { getBlockTransactionCount } from '../plugins/core/rpc/getBlockTransactionCount';
import { getStorageAt } from '../plugins/core/rpc/getStorageAt';
import { getClassAt } from '../plugins/core/rpc/getClassAt';
import { getClassHashAt } from '../plugins/core/rpc/getClassHash';
import {
  getOwnBalanceSchema,
  getBalanceSchema,
  DeployArgentAccountSchema,
  getStorageAtSchema,
  swapSchema,
  DeployOZAccountSchema,
  blockIdSchema,
  transactionHashSchema,
  blockIdAndContractAddressSchema,
  simulateInvokeTransactionSchema,
  simulateDeployAccountTransactionSchema,
  simulateDeployTransactionSchema,
  simulateDeclareTransactionSchema,
  routeSchema,
  createMemecoinSchema,
  launchOnEkuboSchema,
  contractAddressSchema,
  getClassAtSchema,
  getClassHashAtSchema,
  Transferschema,
<<<<<<< HEAD
  createTwitterpostSchema,
  CoinGeckoCheckTokenPriceSchema,
  GetLastUserXTweetSchema,
  ReplyTweetSchema,
  getLastTweetsOptionsSchema,
  createAndPostTwitterThreadSchema,
  FollowXUserFromUsernameSchema,
  getTwitterProfileFromUsernameSchema,
  getTwitterUserIdFromUsernameSchema,
  getLastTweetsAndRepliesFromUserSchema,
  getLastTweetsFromUserSchema,
} from '../schema/schema';
import { swapTokens } from '../method/avnu/swapService';
import { getRoute } from '../method/avnu/fetchRouteService';
import { getSpecVersion } from '../method/core/rpc/getSpecVersion';
import { getBlockWithTxHashes } from '../method/core/rpc/getBlockWithTxHashes';
import { getBlockWithReceipts } from '../method/core/rpc/getBlockWithReceipts';
import { getTransactionStatus } from '../method/core/rpc/getTransactionStatus';
import { getClass } from '../method/core/rpc/getClass';
import { getChainId } from '../method/core/rpc/getChainId';
import { getSyncingStats } from '../method/core/rpc/getSyncingStats';
import { isMemecoin } from '../method/unruggable/isMemecoin';
import { getLockedLiquidity } from '../method/unruggable/getLockedLiquidity';
import { launchOnEkubo } from '../method/unruggable/launchOnEkubo';
=======
} from '../schemas/schema';
import { swapTokens } from '../plugins/avnu/actions/swap';
import { getRoute } from '../plugins/avnu/actions/fetchRoute';
import { getSpecVersion } from '../plugins/core/rpc/getSpecVersion';
import { getBlockWithTxHashes } from '../plugins/core/rpc/getBlockWithTxHashes';
import { getBlockWithReceipts } from '../plugins/core/rpc/getBlockWithReceipts';
import { getTransactionStatus } from '../plugins/core/rpc/getTransactionStatus';
import { getClass } from '../plugins/core/rpc/getClass';
import { getChainId } from '../plugins/core/rpc/getChainId';
import { getSyncingStats } from '../plugins/core/rpc/getSyncingStats';
import { isMemecoin } from '../plugins/unruggable/actions/isMemecoin';
import { getLockedLiquidity } from '../plugins/unruggable/actions/getLockedLiquidity';
import { launchOnEkubo } from '../plugins/unruggable/actions/launchOnEkubo';
>>>>>>> d85e9855
import { RpcProvider } from 'starknet';
import { AccountManager } from '../plugins/core/account/utils/AccountManager';
import { TransactionMonitor } from '../plugins/core/transaction/utils/TransactionMonitor';
import { ContractInteractor } from '../plugins/core/contract/utils/ContractInteractor';
import { createMemecoin } from '../plugins/unruggable/actions/createMemecoin';
import {
  GetBalanceParams,
  GetOwnBalanceParams,
<<<<<<< HEAD
} from '../method/core/token/types/balance';
import {
  createAndPostTwitterThread,
  createTwitterpost,
  FollowXUserFromUsername,
  ReplyTweet,
} from '../method/Twitter/twitter';
import { Limit } from '../limit';
import {
  CoinGeckoCheckApiListSupportedTokens,
  CoinGeckoCheckApiServerStatus,
  CoinGeckoCheckTokenPrice,
  CoinGeckoTrendingSearchList,
} from '../method/coingecko/coingecko';
import {
  getLastTweetsAndRepliesFromUser,
  getLastTweetsFromUser,
  getLastTweetsOptions,
  GetLastUserTweet,
  getOwnTwitterAccountInfo,
  getTwitterProfileFromUsername,
  getTwitterUserIdFromUsername,
} from '../method/Twitter/twitter_read';
import { TwitterInterface } from '../method/Twitter/interface/twitter-interface';
=======
} from '../plugins/core/token/types/balance';
>>>>>>> d85e9855

export interface StarknetAgentInterface {
  getAccountCredentials: () => {
    accountPublicKey: string;
    accountPrivateKey: string;
  };
  getModelCredentials: () => {
    aiModel: string;
    aiProviderApiKey: string;
  };
  getSignature: () => {
    signature: string;
  };
  getProvider: () => RpcProvider;
  accountManager: AccountManager;
  transactionMonitor: TransactionMonitor;
  contractInteractor: ContractInteractor;
  getLimit: () => Limit;
  getTwitterAuthMode: () => 'API' | 'CREDIDENTIALS' | undefined;
  getTwitterManager: () => TwitterInterface;
}

interface StarknetTool<P = any> {
  name: string;
  description: string;
  schema?: object;
  responseFormat?: string;
  execute: (agent: StarknetAgentInterface, params: P) => Promise<unknown>;
}

export class StarknetToolRegistry {
  private static tools: StarknetTool[] = [];

  static registerTool<P>(tool: StarknetTool<P>): void {
    this.tools.push(tool);
  }

  static createTools(agent: StarknetAgentInterface) {
    return this.tools.map(({ name, description, schema, execute }) =>
      tool(async (params: any) => execute(agent, params), {
        name,
        description,
        ...(schema && { schema }),
      })
    );
  }

  static createAllowedTools(
    agent: StarknetAgentInterface,
    allowed_tools: string[]
  ) {
    const filteredTools = this.tools.filter((tool) =>
      allowed_tools.includes(tool.name)
    );
    let tools = this.tools.filter((tool) => allowed_tools.includes(tool.name));
    return tools.map(({ name, description, schema, execute }) =>
      tool(async (params: any) => execute(agent, params), {
        name,
        description,
        ...(schema && { schema }),
      })
    );
  }
}

export const registerTools = () => {
  // Register balance tools
  StarknetToolRegistry.registerTool<GetOwnBalanceParams>({
    name: 'get_own_balance',
    description: 'Get the balance of an asset in your wallet',
    schema: getOwnBalanceSchema,
    execute: getOwnBalance,
  });

  StarknetToolRegistry.registerTool<GetBalanceParams>({
    name: 'get_balance',
    description: 'Get the balance of an asset for a given wallet address',
    schema: getBalanceSchema,
    execute: getBalance,
  });

  // Register account creation and deployment tools
  StarknetToolRegistry.registerTool({
    name: 'CreateOZAccount',
    description: 'Create Open Zeppelin account',
    execute: CreateOZAccount,
  });

  StarknetToolRegistry.registerTool({
    name: 'DeployOZ',
    description: 'Deploy a OZ Account',
    schema: DeployOZAccountSchema,
    execute: DeployOZAccount,
  });

  StarknetToolRegistry.registerTool({
    name: 'CreateArgentAccount',
    description: 'Create Account account',
    execute: CreateArgentAccount,
  });

  StarknetToolRegistry.registerTool({
    name: 'DeployArgent',
    description: 'Deploy a Argent Account',
    schema: DeployArgentAccountSchema,
    execute: DeployArgentAccount,
  });

  // Register blockchain query tools
  StarknetToolRegistry.registerTool({
    name: 'get_block_number',
    description: 'Get the current block number from the Starknet network',
    execute: getBlockNumber,
  });

  StarknetToolRegistry.registerTool({
    name: 'get_block_transaction_count',
    description: 'Get the number of transactions in a specific block',
    schema: blockIdSchema,
    execute: getBlockTransactionCount,
  });

  StarknetToolRegistry.registerTool({
    name: 'get_storage_at',
    description: 'Get the storage value at a specific slot for a contract',
    schema: getStorageAtSchema,
    execute: getStorageAt,
  });

  // Register contract-related tools
  StarknetToolRegistry.registerTool({
    name: 'get_class',
    description:
      'Retrieve the complete class definition of a contract at a specified address and block',
    schema: blockIdAndContractAddressSchema,
    execute: getClass,
  });

  StarknetToolRegistry.registerTool({
    name: 'get_class_at',
    description:
      'Fetch the class definition of a contract at a specific address in the latest state',
    schema: getClassAtSchema,
    execute: getClassAt,
  });

  // Register DeFi tools
  StarknetToolRegistry.registerTool({
    name: 'swap_tokens',
    description: 'Swap a specified amount of one token for another token',
    schema: swapSchema,
    execute: swapTokens,
  });

  StarknetToolRegistry.registerTool({
    name: 'get_route',
    description: 'Get a specific route for swapping tokens',
    schema: routeSchema,
    execute: getRoute,
  });

  // Register transaction tools
  StarknetToolRegistry.registerTool({
    name: 'transfer',
    description: 'Transfer ERC20 tokens to a specific address',
    schema: Transferschema,
    execute: transfer,
  });

  // Simulate transactions
  StarknetToolRegistry.registerTool({
    name: 'simulate_transaction',
    description: 'Simulate a transaction without executing it',
    schema: simulateInvokeTransactionSchema,
    execute: simulateInvokeTransaction,
  });

  // Register memecoin tools
  StarknetToolRegistry.registerTool({
    name: 'create_memecoin',
    description: 'Create a new memecoin using the Unruggable Factory',
    schema: createMemecoinSchema,
    execute: createMemecoin,
  });

  StarknetToolRegistry.registerTool({
    name: 'launch_on_ekubo',
    description: 'Launch a memecoin on Ekubo DEX with concentrated liquidity',
    schema: launchOnEkuboSchema,
    execute: launchOnEkubo,
  });

  // Register utility tools
  StarknetToolRegistry.registerTool({
    name: 'get_chain_id',
    description:
      'Retrieve the unique identifier (chain ID) of the Starknet network',
    execute: getChainId,
  });

  StarknetToolRegistry.registerTool({
    name: 'get_syncing_status',
    description: 'Retrieve the syncing status of the Starknet node',
    execute: getSyncingStats,
  });

  // Add remaining tools from createTools2
  StarknetToolRegistry.registerTool({
    name: 'get_class_hash',
    description:
      'Retrieve the unique class hash for a contract at a specific address',
    schema: getClassHashAtSchema,
    execute: getClassHashAt,
  });

  StarknetToolRegistry.registerTool({
    name: 'get_spec_version',
    description: 'Get the current spec version from the Starknet RPC provider',
    execute: getSpecVersion,
  });

  StarknetToolRegistry.registerTool({
    name: 'get_block_with_tx_hashes',
    description:
      'Retrieve the details of a block, including transaction hashes',
    schema: blockIdSchema,
    execute: getBlockWithTxHashes,
  });

  StarknetToolRegistry.registerTool({
    name: 'get_block_with_receipts',
    description: 'Fetch block details with transaction receipts',
    schema: blockIdSchema,
    execute: getBlockWithReceipts,
  });

  StarknetToolRegistry.registerTool({
    name: 'get_transaction_status',
    description: 'Fetch transaction status by hash',
    schema: transactionHashSchema,
    execute: getTransactionStatus,
  });

  // Transaction tools
  StarknetToolRegistry.registerTool({
    name: 'simulate_deploy_account_transaction',
    description: 'Simulate Deploy Account transaction',
    schema: simulateDeployAccountTransactionSchema,
    execute: simulateDeployAccountTransaction,
  });

  StarknetToolRegistry.registerTool({
    name: 'simulate_deploy_transaction',
    description: 'Simulate Deploy transaction',
    schema: simulateDeployTransactionSchema,
    execute: simulateDeployTransaction,
  });

  StarknetToolRegistry.registerTool({
    name: 'simulate_declare_transaction',
    description: 'Simulate Declare transaction',
    schema: simulateDeclareTransactionSchema,
    execute: simulateDeclareTransaction,
  });

  // Utility tools
  StarknetToolRegistry.registerTool({
    name: 'is_memecoin',
    description: 'Check if address is a memecoin',
    schema: contractAddressSchema,
    execute: isMemecoin,
  });

  StarknetToolRegistry.registerTool({
    name: 'get_locked_liquidity',
    description: 'Get locked liquidity info for token',
    schema: contractAddressSchema,
    execute: getLockedLiquidity,
  });
  // Twitter Tools
  StarknetToolRegistry.registerTool({
    name: 'create_twitter_post',
    description: 'Create new X/Twitter post',
    schema: createTwitterpostSchema,
    execute: createTwitterpost,
  });

  StarknetToolRegistry.registerTool({
    name: 'reply_twitter_tweet',
    description: 'Reply to specific X/Twitter post by ID',
    schema: ReplyTweetSchema,
    execute: ReplyTweet,
  });

  StarknetToolRegistry.registerTool({
    name: 'get_last_tweet',
    description: 'Get most recent post from specified X/Twitter account',
    schema: GetLastUserXTweetSchema,
    execute: GetLastUserTweet,
  });

  StarknetToolRegistry.registerTool({
    name: 'get_last_tweets_options',
    description: 'Get specified number of posts matching search query',
    schema: getLastTweetsOptionsSchema,
    execute: getLastTweetsOptions,
  });

  StarknetToolRegistry.registerTool({
    name: 'create_and_post_twitter_thread',
    description: 'Create and publish X/Twitter thread',
    schema: createAndPostTwitterThreadSchema,
    execute: createAndPostTwitterThread,
  });

  StarknetToolRegistry.registerTool({
    name: 'follow_twitter_from_username',
    description: 'Follow X/Twitter user by username',
    schema: FollowXUserFromUsernameSchema,
    execute: FollowXUserFromUsername,
  });

  StarknetToolRegistry.registerTool({
    name: 'get_twitter_profile_from_username',
    description: 'Get full X/Twitter profile data by username',
    schema: getTwitterProfileFromUsernameSchema,
    execute: getTwitterProfileFromUsername,
  });

  StarknetToolRegistry.registerTool({
    name: 'get_twitter_user_id_from_username',
    description: 'Get X/Twitter user ID from username',
    schema: getTwitterUserIdFromUsernameSchema,
    execute: getTwitterUserIdFromUsername,
  });

  StarknetToolRegistry.registerTool({
    name: 'get_last_tweet_and_replies_from_user',
    description: 'Get recent X/Twitter posts and replies from user',
    schema: getLastTweetsAndRepliesFromUserSchema,
    execute: getLastTweetsAndRepliesFromUser,
  });

  StarknetToolRegistry.registerTool({
    name: 'get_last_tweet_from_user',
    description: 'Get recent X/Twitter posts from user',
    schema: getLastTweetsFromUserSchema,
    execute: getLastTweetsFromUser,
  });

  StarknetToolRegistry.registerTool({
    name: 'get_own_twitter_account_info',
    description: 'Get current account profile data',
    execute: getOwnTwitterAccountInfo,
  });
};
registerTools();

// Initialize tools

export const createTools = (agent: StarknetAgentInterface) => {
  return StarknetToolRegistry.createTools(agent);
};

export const createAllowedTools = (
  agent: StarknetAgentInterface,
  allowed_tools: string[]
) => {
  return StarknetToolRegistry.createAllowedTools(agent, allowed_tools);
};

export default StarknetToolRegistry;<|MERGE_RESOLUTION|>--- conflicted
+++ resolved
@@ -41,32 +41,16 @@
   getClassAtSchema,
   getClassHashAtSchema,
   Transferschema,
-<<<<<<< HEAD
   createTwitterpostSchema,
-  CoinGeckoCheckTokenPriceSchema,
-  GetLastUserXTweetSchema,
+  createAndPostTwitterThreadSchema,
   ReplyTweetSchema,
+  getLastTweetsAndRepliesFromUserSchema,
   getLastTweetsOptionsSchema,
-  createAndPostTwitterThreadSchema,
   FollowXUserFromUsernameSchema,
   getTwitterProfileFromUsernameSchema,
   getTwitterUserIdFromUsernameSchema,
-  getLastTweetsAndRepliesFromUserSchema,
   getLastTweetsFromUserSchema,
-} from '../schema/schema';
-import { swapTokens } from '../method/avnu/swapService';
-import { getRoute } from '../method/avnu/fetchRouteService';
-import { getSpecVersion } from '../method/core/rpc/getSpecVersion';
-import { getBlockWithTxHashes } from '../method/core/rpc/getBlockWithTxHashes';
-import { getBlockWithReceipts } from '../method/core/rpc/getBlockWithReceipts';
-import { getTransactionStatus } from '../method/core/rpc/getTransactionStatus';
-import { getClass } from '../method/core/rpc/getClass';
-import { getChainId } from '../method/core/rpc/getChainId';
-import { getSyncingStats } from '../method/core/rpc/getSyncingStats';
-import { isMemecoin } from '../method/unruggable/isMemecoin';
-import { getLockedLiquidity } from '../method/unruggable/getLockedLiquidity';
-import { launchOnEkubo } from '../method/unruggable/launchOnEkubo';
-=======
+  getLastUserXTweetSchema,
 } from '../schemas/schema';
 import { swapTokens } from '../plugins/avnu/actions/swap';
 import { getRoute } from '../plugins/avnu/actions/fetchRoute';
@@ -80,7 +64,6 @@
 import { isMemecoin } from '../plugins/unruggable/actions/isMemecoin';
 import { getLockedLiquidity } from '../plugins/unruggable/actions/getLockedLiquidity';
 import { launchOnEkubo } from '../plugins/unruggable/actions/launchOnEkubo';
->>>>>>> d85e9855
 import { RpcProvider } from 'starknet';
 import { AccountManager } from '../plugins/core/account/utils/AccountManager';
 import { TransactionMonitor } from '../plugins/core/transaction/utils/TransactionMonitor';
@@ -89,34 +72,24 @@
 import {
   GetBalanceParams,
   GetOwnBalanceParams,
-<<<<<<< HEAD
-} from '../method/core/token/types/balance';
-import {
+} from '../plugins/core/token/types/balance';
+import { TwitterInterface } from '../plugins/Twitter/interface/twitter-interface';
+import {
+  createTwitterpost,
+  ReplyTweet,
   createAndPostTwitterThread,
-  createTwitterpost,
   FollowXUserFromUsername,
-  ReplyTweet,
-} from '../method/Twitter/twitter';
+} from '../plugins/Twitter/twitter';
+import {
+  getLastUserTweet,
+  getLastTweetsOptions,
+  getOwnTwitterAccountInfo,
+  getLastTweetsFromUser,
+  getLastTweetsAndRepliesFromUser,
+  getTwitterUserIdFromUsername,
+  getTwitterProfileFromUsername,
+} from '../plugins/Twitter/twitter_read';
 import { Limit } from '../limit';
-import {
-  CoinGeckoCheckApiListSupportedTokens,
-  CoinGeckoCheckApiServerStatus,
-  CoinGeckoCheckTokenPrice,
-  CoinGeckoTrendingSearchList,
-} from '../method/coingecko/coingecko';
-import {
-  getLastTweetsAndRepliesFromUser,
-  getLastTweetsFromUser,
-  getLastTweetsOptions,
-  GetLastUserTweet,
-  getOwnTwitterAccountInfo,
-  getTwitterProfileFromUsername,
-  getTwitterUserIdFromUsername,
-} from '../method/Twitter/twitter_read';
-import { TwitterInterface } from '../method/Twitter/interface/twitter-interface';
-=======
-} from '../plugins/core/token/types/balance';
->>>>>>> d85e9855
 
 export interface StarknetAgentInterface {
   getAccountCredentials: () => {
@@ -414,8 +387,8 @@
   StarknetToolRegistry.registerTool({
     name: 'get_last_tweet',
     description: 'Get most recent post from specified X/Twitter account',
-    schema: GetLastUserXTweetSchema,
-    execute: GetLastUserTweet,
+    schema: getLastUserXTweetSchema,
+    execute: getLastUserTweet,
   });
 
   StarknetToolRegistry.registerTool({
