import { tool } from '@langchain/core/tools';
<<<<<<< HEAD
import {
  CreateOZAccount,
  CreateArgentAccount,
} from '../plugins/core/account/createAccount';
import {
  DeployArgentAccount,
  DeployOZAccount,
} from '../plugins/core/account/deployAccount';
import { transfer } from '../plugins/core/token/transfer';
import {
  simulateDeployAccountTransaction,
  simulateInvokeTransaction,
  simulateDeployTransaction,
  simulateDeclareTransaction,
} from '../plugins/core/transaction/simulateTransaction';
import { getOwnBalance, getBalance } from '../plugins/core/token/getBalances';
import { getBlockNumber } from '../plugins/core/rpc/getBlockNumber';
import { getBlockTransactionCount } from '../plugins/core/rpc/getBlockTransactionCount';
import { getStorageAt } from '../plugins/core/rpc/getStorageAt';
import { getClassAt } from '../plugins/core/rpc/getClassAt';
import { getClassHashAt } from '../plugins/core/rpc/getClassHash';
import {
  getOwnBalanceSchema,
  getBalanceSchema,
  DeployArgentAccountSchema,
  getStorageAtSchema,
  swapSchema,
  DeployOZAccountSchema,
  blockIdSchema,
  transactionHashSchema,
  blockIdAndContractAddressSchema,
  simulateInvokeTransactionSchema,
  simulateDeployAccountTransactionSchema,
  simulateDeployTransactionSchema,
  simulateDeclareTransactionSchema,
  routeSchema,
  createMemecoinSchema,
  launchOnEkuboSchema,
  contractAddressSchema,
  getClassAtSchema,
  getClassHashAtSchema,
  Transferschema,
  depositEarnSchema,
  withdrawEarnSchema,
  placePixelSchema,
  batchSwapSchema,
  createTwitterpostSchema,
  createAndPostTwitterThreadSchema,
  ReplyTweetSchema,
  getLastTweetsAndRepliesFromUserSchema,
  getLastTweetsOptionsSchema,
  FollowXUserFromUsernameSchema,
  getTwitterProfileFromUsernameSchema,
  getTwitterUserIdFromUsernameSchema,
  getLastTweetsFromUserSchema,
  getLastUserXTweetSchema,
} from '../schemas/schema';
import { swapTokens } from '../plugins/avnu/actions/swap';
import { getRoute } from '../plugins/avnu/actions/fetchRoute';
import { getSpecVersion } from '../plugins/core/rpc/getSpecVersion';
import { getBlockWithTxHashes } from '../plugins/core/rpc/getBlockWithTxHashes';
import { getBlockWithReceipts } from '../plugins/core/rpc/getBlockWithReceipts';
import { getTransactionStatus } from '../plugins/core/rpc/getTransactionStatus';
import { getClass } from '../plugins/core/rpc/getClass';
import { getChainId } from '../plugins/core/rpc/getChainId';
import { getSyncingStats } from '../plugins/core/rpc/getSyncingStats';
import { isMemecoin } from '../plugins/unruggable/actions/isMemecoin';
import { getLockedLiquidity } from '../plugins/unruggable/actions/getLockedLiquidity';
import { launchOnEkubo } from '../plugins/unruggable/actions/launchOnEkubo';
=======
>>>>>>> 8c920b55
import { RpcProvider } from 'starknet';
import { AccountManager } from '../plugins/core/account/utils/AccountManager';
import { TransactionMonitor } from '../plugins/core/transaction/utils/TransactionMonitor';
import { ContractInteractor } from '../plugins/core/contract/utils/ContractInteractor';
<<<<<<< HEAD
import { createMemecoin } from '../plugins/unruggable/actions/createMemecoin';
import {
  GetBalanceParams,
  GetOwnBalanceParams,
} from '../plugins/core/token/types/balance';
import { withdrawEarnPosition } from '../plugins/vesu/actions/withdrawService';
import { depositEarnPosition } from '../plugins/vesu/actions/depositService';
import { placePixel } from '../plugins/artpeace/actions/placePixel';
import { swapTokensFibrous } from '../plugins/fibrous/actions/swap';
import { batchSwapTokens } from '../plugins/fibrous/actions/batchSwap';
import { getRouteFibrous } from '../plugins/fibrous/actions/fetchRoute';
import { TwitterInterface } from '../plugins/Twitter/interface/twitter-interface';
import {
  createTwitterpost,
  ReplyTweet,
  createAndPostTwitterThread,
  FollowXUserFromUsername,
} from '../plugins/Twitter/twitter';
import {
  getLastUserTweet,
  getLastTweetsOptions,
  getOwnTwitterAccountInfo,
  getLastTweetsFromUser,
  getLastTweetsAndRepliesFromUser,
  getTwitterUserIdFromUsername,
  getTwitterProfileFromUsername,
} from '../plugins/Twitter/twitter_read';
=======
import { TwitterInterface } from '../plugins/twitter/interfaces';
>>>>>>> 8c920b55
import { Limit } from '../limit';
import { JsonConfig } from '../jsonConfig';
import { registerTwitterTools } from '../plugins/twitter/tools';
import { registerUnraggableTools } from '../plugins/unruggable/tools';
import { registerTransactionTools } from '../plugins/core/transaction/tools';
import { registerRPCTools } from '../plugins/core/rpc/tools';
import { registerTokenTools } from '../plugins/core/token/tools';
import { registerAvnuTools } from '../plugins/avnu/tools';
import { registerAccountTools } from '../plugins/core/account/tools/index';
import { registerFibrousTools } from '../plugins/fibrous/tools';
import { register } from 'module';
import { registerTelegramTools } from '../plugins/telegram/tools';
import { TelegramInterface } from '../plugins/telegram/interfaces';

export interface StarknetAgentInterface {
  getAccountCredentials: () => {
    accountPublicKey: string;
    accountPrivateKey: string;
  };
  getModelCredentials: () => {
    aiModel: string;
    aiProviderApiKey: string;
  };
  getSignature: () => {
    signature: string;
  };
  getProvider: () => RpcProvider;
  accountManager: AccountManager;
  transactionMonitor: TransactionMonitor;
  contractInteractor: ContractInteractor;
  getLimit: () => Limit;
  getTwitterAuthMode: () => 'API' | 'CREDENTIALS' | undefined;
  getAgentConfig: () => JsonConfig | undefined;
  getTwitterManager: () => TwitterInterface;
  getTelegramManager: () => TelegramInterface;
}

export interface StarknetTool<P = any> {
  name: string;
  plugins: string;
  description: string;
  schema?: object;
  responseFormat?: string;
  execute: (agent: StarknetAgentInterface, params: P) => Promise<unknown>;
}

export class StarknetToolRegistry {
  private static tools: StarknetTool[] = [];

  static registerTool<P>(tool: StarknetTool<P>): void {
    this.tools.push(tool);
  }

  static createTools(agent: StarknetAgentInterface) {
    return this.tools.map(({ name, description, schema, execute }) =>
      tool(async (params: any) => execute(agent, params), {
        name,
        description,
        ...(schema && { schema }),
      })
    );
  }

  static createAllowedTools(
    agent: StarknetAgentInterface,
    allowed_tools: string[]
  ) {
    const filteredTools = this.tools.filter((tool) =>
      allowed_tools.includes(tool.name)
    );
    let tools = this.tools.filter((tool) =>
      allowed_tools.includes(tool.plugins)
    );
    return tools.map(({ name, description, schema, execute }) =>
      tool(async (params: any) => execute(agent, params), {
        name,
        description,
        ...(schema && { schema }),
      })
    );
  }
}

export const registerTools = () => {
<<<<<<< HEAD
  // Register artpeace tools
  StarknetToolRegistry.registerTool({
    name: 'place_pixel',
    description: 'Places a pixel, all parameters are optional',
    schema: placePixelSchema,
    execute: placePixel,
  });

  // Register balance tools
  StarknetToolRegistry.registerTool<GetOwnBalanceParams>({
    name: 'get_own_balance',
    description: 'Get the balance of an asset in your wallet',
    schema: getOwnBalanceSchema,
    execute: getOwnBalance,
  });

  StarknetToolRegistry.registerTool<GetBalanceParams>({
    name: 'get_balance',
    description: 'Get the balance of an asset for a given wallet address',
    schema: getBalanceSchema,
    execute: getBalance,
  });

  // Register account creation and deployment tools
  StarknetToolRegistry.registerTool({
    name: 'CreateOZAccount',
    description: 'Create Open Zeppelin account',
    execute: CreateOZAccount,
  });

  StarknetToolRegistry.registerTool({
    name: 'DeployOZ',
    description: 'Deploy a OZ Account',
    schema: DeployOZAccountSchema,
    execute: DeployOZAccount,
  });

  StarknetToolRegistry.registerTool({
    name: 'CreateArgentAccount',
    description: 'Create Argent account',
    execute: CreateArgentAccount,
  });

  StarknetToolRegistry.registerTool({
    name: 'DeployArgent',
    description: 'Deploy a Argent Account',
    schema: DeployArgentAccountSchema,
    execute: DeployArgentAccount,
  });

  // Register blockchain query tools
  StarknetToolRegistry.registerTool({
    name: 'get_block_number',
    description: 'Get the current block number from the Starknet network',
    execute: getBlockNumber,
  });

  StarknetToolRegistry.registerTool({
    name: 'get_block_transaction_count',
    description: 'Get the number of transactions in a specific block',
    schema: blockIdSchema,
    execute: getBlockTransactionCount,
  });

  StarknetToolRegistry.registerTool({
    name: 'get_storage_at',
    description: 'Get the storage value at a specific slot for a contract',
    schema: getStorageAtSchema,
    execute: getStorageAt,
  });

  // Register contract-related tools
  StarknetToolRegistry.registerTool({
    name: 'get_class',
    description:
      'Retrieve the complete class definition of a contract at a specified address and block',
    schema: blockIdAndContractAddressSchema,
    execute: getClass,
  });

  StarknetToolRegistry.registerTool({
    name: 'get_class_at',
    description:
      'Fetch the class definition of a contract at a specific address in the latest state',
    schema: getClassAtSchema,
    execute: getClassAt,
  });

  // Register DeFi tools
  StarknetToolRegistry.registerTool({
    name: 'swap_tokens',
    description: 'Swap a specified amount of one token for another token',
    schema: swapSchema,
    execute: swapTokens,
  });

  StarknetToolRegistry.registerTool({
    name: 'get_route',
    description: 'Get a specific route for swapping tokens',
    schema: routeSchema,
    execute: getRoute,
  });

  // Register transaction tools
  StarknetToolRegistry.registerTool({
    name: 'transfer',
    description: 'Transfer ERC20 tokens to a specific address',
    schema: Transferschema,
    execute: transfer,
  });

  // Simulate transactions
  StarknetToolRegistry.registerTool({
    name: 'simulate_transaction',
    description: 'Simulate a transaction without executing it',
    schema: simulateInvokeTransactionSchema,
    execute: simulateInvokeTransaction,
  });

  // Register memecoin tools
  StarknetToolRegistry.registerTool({
    name: 'create_memecoin',
    description: 'Create a new memecoin using the Unruggable Factory',
    schema: createMemecoinSchema,
    execute: createMemecoin,
  });

  StarknetToolRegistry.registerTool({
    name: 'launch_on_ekubo',
    description: 'Launch a memecoin on Ekubo DEX with concentrated liquidity',
    schema: launchOnEkuboSchema,
    execute: launchOnEkubo,
  });

  // Register utility tools
  StarknetToolRegistry.registerTool({
    name: 'get_chain_id',
    description:
      'Retrieve the unique identifier (chain ID) of the Starknet network',
    execute: getChainId,
  });
=======
  registerAccountTools();
>>>>>>> 8c920b55

  registerAvnuTools();

  registerTokenTools();

  registerRPCTools();

  registerTransactionTools();

  registerUnraggableTools();

  registerTwitterTools();

  registerFibrousTools();

  registerTelegramTools();
};

registerTools();
// Initialize tools

export const createTools = (agent: StarknetAgentInterface) => {
  return StarknetToolRegistry.createTools(agent);
};

export const createAllowedTools = (
  agent: StarknetAgentInterface,
  allowed_tools: string[]
) => {
  return StarknetToolRegistry.createAllowedTools(agent, allowed_tools);
};

export default StarknetToolRegistry;<|MERGE_RESOLUTION|>--- conflicted
+++ resolved
@@ -1,111 +1,9 @@
 import { tool } from '@langchain/core/tools';
-<<<<<<< HEAD
-import {
-  CreateOZAccount,
-  CreateArgentAccount,
-} from '../plugins/core/account/createAccount';
-import {
-  DeployArgentAccount,
-  DeployOZAccount,
-} from '../plugins/core/account/deployAccount';
-import { transfer } from '../plugins/core/token/transfer';
-import {
-  simulateDeployAccountTransaction,
-  simulateInvokeTransaction,
-  simulateDeployTransaction,
-  simulateDeclareTransaction,
-} from '../plugins/core/transaction/simulateTransaction';
-import { getOwnBalance, getBalance } from '../plugins/core/token/getBalances';
-import { getBlockNumber } from '../plugins/core/rpc/getBlockNumber';
-import { getBlockTransactionCount } from '../plugins/core/rpc/getBlockTransactionCount';
-import { getStorageAt } from '../plugins/core/rpc/getStorageAt';
-import { getClassAt } from '../plugins/core/rpc/getClassAt';
-import { getClassHashAt } from '../plugins/core/rpc/getClassHash';
-import {
-  getOwnBalanceSchema,
-  getBalanceSchema,
-  DeployArgentAccountSchema,
-  getStorageAtSchema,
-  swapSchema,
-  DeployOZAccountSchema,
-  blockIdSchema,
-  transactionHashSchema,
-  blockIdAndContractAddressSchema,
-  simulateInvokeTransactionSchema,
-  simulateDeployAccountTransactionSchema,
-  simulateDeployTransactionSchema,
-  simulateDeclareTransactionSchema,
-  routeSchema,
-  createMemecoinSchema,
-  launchOnEkuboSchema,
-  contractAddressSchema,
-  getClassAtSchema,
-  getClassHashAtSchema,
-  Transferschema,
-  depositEarnSchema,
-  withdrawEarnSchema,
-  placePixelSchema,
-  batchSwapSchema,
-  createTwitterpostSchema,
-  createAndPostTwitterThreadSchema,
-  ReplyTweetSchema,
-  getLastTweetsAndRepliesFromUserSchema,
-  getLastTweetsOptionsSchema,
-  FollowXUserFromUsernameSchema,
-  getTwitterProfileFromUsernameSchema,
-  getTwitterUserIdFromUsernameSchema,
-  getLastTweetsFromUserSchema,
-  getLastUserXTweetSchema,
-} from '../schemas/schema';
-import { swapTokens } from '../plugins/avnu/actions/swap';
-import { getRoute } from '../plugins/avnu/actions/fetchRoute';
-import { getSpecVersion } from '../plugins/core/rpc/getSpecVersion';
-import { getBlockWithTxHashes } from '../plugins/core/rpc/getBlockWithTxHashes';
-import { getBlockWithReceipts } from '../plugins/core/rpc/getBlockWithReceipts';
-import { getTransactionStatus } from '../plugins/core/rpc/getTransactionStatus';
-import { getClass } from '../plugins/core/rpc/getClass';
-import { getChainId } from '../plugins/core/rpc/getChainId';
-import { getSyncingStats } from '../plugins/core/rpc/getSyncingStats';
-import { isMemecoin } from '../plugins/unruggable/actions/isMemecoin';
-import { getLockedLiquidity } from '../plugins/unruggable/actions/getLockedLiquidity';
-import { launchOnEkubo } from '../plugins/unruggable/actions/launchOnEkubo';
-=======
->>>>>>> 8c920b55
 import { RpcProvider } from 'starknet';
 import { AccountManager } from '../plugins/core/account/utils/AccountManager';
 import { TransactionMonitor } from '../plugins/core/transaction/utils/TransactionMonitor';
 import { ContractInteractor } from '../plugins/core/contract/utils/ContractInteractor';
-<<<<<<< HEAD
-import { createMemecoin } from '../plugins/unruggable/actions/createMemecoin';
-import {
-  GetBalanceParams,
-  GetOwnBalanceParams,
-} from '../plugins/core/token/types/balance';
-import { withdrawEarnPosition } from '../plugins/vesu/actions/withdrawService';
-import { depositEarnPosition } from '../plugins/vesu/actions/depositService';
-import { placePixel } from '../plugins/artpeace/actions/placePixel';
-import { swapTokensFibrous } from '../plugins/fibrous/actions/swap';
-import { batchSwapTokens } from '../plugins/fibrous/actions/batchSwap';
-import { getRouteFibrous } from '../plugins/fibrous/actions/fetchRoute';
-import { TwitterInterface } from '../plugins/Twitter/interface/twitter-interface';
-import {
-  createTwitterpost,
-  ReplyTweet,
-  createAndPostTwitterThread,
-  FollowXUserFromUsername,
-} from '../plugins/Twitter/twitter';
-import {
-  getLastUserTweet,
-  getLastTweetsOptions,
-  getOwnTwitterAccountInfo,
-  getLastTweetsFromUser,
-  getLastTweetsAndRepliesFromUser,
-  getTwitterUserIdFromUsername,
-  getTwitterProfileFromUsername,
-} from '../plugins/Twitter/twitter_read';
-=======
 import { TwitterInterface } from '../plugins/twitter/interfaces';
->>>>>>> 8c920b55
 import { Limit } from '../limit';
 import { JsonConfig } from '../jsonConfig';
 import { registerTwitterTools } from '../plugins/twitter/tools';
@@ -190,151 +88,7 @@
 }
 
 export const registerTools = () => {
-<<<<<<< HEAD
-  // Register artpeace tools
-  StarknetToolRegistry.registerTool({
-    name: 'place_pixel',
-    description: 'Places a pixel, all parameters are optional',
-    schema: placePixelSchema,
-    execute: placePixel,
-  });
-
-  // Register balance tools
-  StarknetToolRegistry.registerTool<GetOwnBalanceParams>({
-    name: 'get_own_balance',
-    description: 'Get the balance of an asset in your wallet',
-    schema: getOwnBalanceSchema,
-    execute: getOwnBalance,
-  });
-
-  StarknetToolRegistry.registerTool<GetBalanceParams>({
-    name: 'get_balance',
-    description: 'Get the balance of an asset for a given wallet address',
-    schema: getBalanceSchema,
-    execute: getBalance,
-  });
-
-  // Register account creation and deployment tools
-  StarknetToolRegistry.registerTool({
-    name: 'CreateOZAccount',
-    description: 'Create Open Zeppelin account',
-    execute: CreateOZAccount,
-  });
-
-  StarknetToolRegistry.registerTool({
-    name: 'DeployOZ',
-    description: 'Deploy a OZ Account',
-    schema: DeployOZAccountSchema,
-    execute: DeployOZAccount,
-  });
-
-  StarknetToolRegistry.registerTool({
-    name: 'CreateArgentAccount',
-    description: 'Create Argent account',
-    execute: CreateArgentAccount,
-  });
-
-  StarknetToolRegistry.registerTool({
-    name: 'DeployArgent',
-    description: 'Deploy a Argent Account',
-    schema: DeployArgentAccountSchema,
-    execute: DeployArgentAccount,
-  });
-
-  // Register blockchain query tools
-  StarknetToolRegistry.registerTool({
-    name: 'get_block_number',
-    description: 'Get the current block number from the Starknet network',
-    execute: getBlockNumber,
-  });
-
-  StarknetToolRegistry.registerTool({
-    name: 'get_block_transaction_count',
-    description: 'Get the number of transactions in a specific block',
-    schema: blockIdSchema,
-    execute: getBlockTransactionCount,
-  });
-
-  StarknetToolRegistry.registerTool({
-    name: 'get_storage_at',
-    description: 'Get the storage value at a specific slot for a contract',
-    schema: getStorageAtSchema,
-    execute: getStorageAt,
-  });
-
-  // Register contract-related tools
-  StarknetToolRegistry.registerTool({
-    name: 'get_class',
-    description:
-      'Retrieve the complete class definition of a contract at a specified address and block',
-    schema: blockIdAndContractAddressSchema,
-    execute: getClass,
-  });
-
-  StarknetToolRegistry.registerTool({
-    name: 'get_class_at',
-    description:
-      'Fetch the class definition of a contract at a specific address in the latest state',
-    schema: getClassAtSchema,
-    execute: getClassAt,
-  });
-
-  // Register DeFi tools
-  StarknetToolRegistry.registerTool({
-    name: 'swap_tokens',
-    description: 'Swap a specified amount of one token for another token',
-    schema: swapSchema,
-    execute: swapTokens,
-  });
-
-  StarknetToolRegistry.registerTool({
-    name: 'get_route',
-    description: 'Get a specific route for swapping tokens',
-    schema: routeSchema,
-    execute: getRoute,
-  });
-
-  // Register transaction tools
-  StarknetToolRegistry.registerTool({
-    name: 'transfer',
-    description: 'Transfer ERC20 tokens to a specific address',
-    schema: Transferschema,
-    execute: transfer,
-  });
-
-  // Simulate transactions
-  StarknetToolRegistry.registerTool({
-    name: 'simulate_transaction',
-    description: 'Simulate a transaction without executing it',
-    schema: simulateInvokeTransactionSchema,
-    execute: simulateInvokeTransaction,
-  });
-
-  // Register memecoin tools
-  StarknetToolRegistry.registerTool({
-    name: 'create_memecoin',
-    description: 'Create a new memecoin using the Unruggable Factory',
-    schema: createMemecoinSchema,
-    execute: createMemecoin,
-  });
-
-  StarknetToolRegistry.registerTool({
-    name: 'launch_on_ekubo',
-    description: 'Launch a memecoin on Ekubo DEX with concentrated liquidity',
-    schema: launchOnEkuboSchema,
-    execute: launchOnEkubo,
-  });
-
-  // Register utility tools
-  StarknetToolRegistry.registerTool({
-    name: 'get_chain_id',
-    description:
-      'Retrieve the unique identifier (chain ID) of the Starknet network',
-    execute: getChainId,
-  });
-=======
   registerAccountTools();
->>>>>>> 8c920b55
 
   registerAvnuTools();
 
