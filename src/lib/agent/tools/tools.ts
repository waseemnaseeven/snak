import { tool } from '@langchain/core/tools';
import { RpcProvider } from 'starknet';
import { AccountManager } from '../plugins/core/account/utils/AccountManager';
import { TransactionMonitor } from '../plugins/core/transaction/utils/TransactionMonitor';
import { ContractInteractor } from '../plugins/core/contract/utils/ContractInteractor';
import { TwitterInterface } from '../plugins/twitter/interfaces';
import { Limit } from '../limit';
import { JsonConfig } from '../jsonConfig';
import { registerTwitterTools } from '../plugins/twitter/tools';
import { registerUnraggableTools } from '../plugins/unruggable/tools';
import { registerTransactionTools } from '../plugins/core/transaction/tools';
import { registerRPCTools } from '../plugins/core/rpc/tools';
import { registerTokenTools } from '../plugins/core/token/tools';
import { registerAvnuTools } from '../plugins/avnu/tools';
import { registerAccountTools } from '../plugins/core/account/tools/index';
import { registerFibrousTools } from '../plugins/fibrous/tools';
import { register } from 'module';
<<<<<<< HEAD
import { registerAtlanticTools } from '../plugins/atlantic/tools';
=======
import { registerTelegramTools } from '../plugins/telegram/tools';
import { TelegramInterface } from '../plugins/telegram/interfaces';
>>>>>>> b8883aa8

export interface StarknetAgentInterface {
  getAccountCredentials: () => {
    accountPublicKey: string;
    accountPrivateKey: string;
  };
  getModelCredentials: () => {
    aiModel: string;
    aiProviderApiKey: string;
  };
  getSignature: () => {
    signature: string;
  };
  getProvider: () => RpcProvider;
  accountManager: AccountManager;
  transactionMonitor: TransactionMonitor;
  contractInteractor: ContractInteractor;
  getLimit: () => Limit;
  getTwitterAuthMode: () => 'API' | 'CREDENTIALS' | undefined;
  getAgentConfig: () => JsonConfig | undefined;
  getTwitterManager: () => TwitterInterface;
  getTelegramManager: () => TelegramInterface;
}

export interface StarknetTool<P = any> {
  name: string;
  plugins: string;
  description: string;
  schema?: object;
  responseFormat?: string;
  execute: (agent: StarknetAgentInterface, params: P) => Promise<unknown>;
}

export class StarknetToolRegistry {
  private static tools: StarknetTool[] = [];

  static registerTool<P>(tool: StarknetTool<P>): void {
    this.tools.push(tool);
  }

  static createTools(agent: StarknetAgentInterface) {
    return this.tools.map(({ name, description, schema, execute }) =>
      tool(async (params: any) => execute(agent, params), {
        name,
        description,
        ...(schema && { schema }),
      })
    );
  }

  static createAllowedTools(
    agent: StarknetAgentInterface,
    allowed_tools: string[]
  ) {
    const filteredTools = this.tools.filter((tool) =>
      allowed_tools.includes(tool.name)
    );
    let tools = this.tools.filter((tool) =>
      allowed_tools.includes(tool.plugins)
    );
    return tools.map(({ name, description, schema, execute }) =>
      tool(async (params: any) => execute(agent, params), {
        name,
        description,
        ...(schema && { schema }),
      })
    );
  }
}

export const registerTools = () => {
  registerAccountTools();

  registerAvnuTools();

  registerTokenTools();

  registerRPCTools();

  registerTransactionTools();

  registerUnraggableTools();

  registerTwitterTools();

  registerFibrousTools();

<<<<<<< HEAD
  registerAtlanticTools();
=======
  registerTelegramTools();
>>>>>>> b8883aa8
};

registerTools();
// Initialize tools

export const createTools = (agent: StarknetAgentInterface) => {
  return StarknetToolRegistry.createTools(agent);
};

export const createAllowedTools = (
  agent: StarknetAgentInterface,
  allowed_tools: string[]
) => {
  return StarknetToolRegistry.createAllowedTools(agent, allowed_tools);
};

export default StarknetToolRegistry;<|MERGE_RESOLUTION|>--- conflicted
+++ resolved
@@ -15,12 +15,9 @@
 import { registerAccountTools } from '../plugins/core/account/tools/index';
 import { registerFibrousTools } from '../plugins/fibrous/tools';
 import { register } from 'module';
-<<<<<<< HEAD
 import { registerAtlanticTools } from '../plugins/atlantic/tools';
-=======
 import { registerTelegramTools } from '../plugins/telegram/tools';
 import { TelegramInterface } from '../plugins/telegram/interfaces';
->>>>>>> b8883aa8
 
 export interface StarknetAgentInterface {
   getAccountCredentials: () => {
@@ -108,11 +105,9 @@
 
   registerFibrousTools();
 
-<<<<<<< HEAD
   registerAtlanticTools();
-=======
+
   registerTelegramTools();
->>>>>>> b8883aa8
 };
 
 registerTools();
