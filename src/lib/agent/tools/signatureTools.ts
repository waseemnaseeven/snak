--- conflicted
+++ resolved
@@ -1,31 +1,6 @@
 import { tool } from '@langchain/core/tools';
-<<<<<<< HEAD
-import {
-  getBalanceSignatureSchema,
-  placePixelParamSchema,
-  placePixelSignatureSchema,
-  transferSignatureschema,
-} from '../schemas/signatureSchemas';
-import { transfer_signature } from '../plugins/core/token/transfer';
-import { getBalanceSignature } from '../plugins/core/token/getBalances';
-import {
-  CreateArgentAccountSignature,
-  CreateOZAccountSignature,
-} from '../plugins/core/account/createAccount';
-import {
-  DeployArgentAccountSchema,
-  DeployOZAccountSchema,
-} from '../schemas/schema';
-import {
-  DeployArgentAccountSignature,
-  DeployOZAccountSignature,
-} from '../plugins/core/account/deployAccount';
-import { placePixelSignature } from '../plugins/artpeace/actions/placePixel';
-import { placeStencil } from '../plugins/artpeace/actions/placeStencil';
-=======
 import { registerSignatureToolsAccount } from '../plugins/core/account/tools/tools_signature';
 import { registerSignatureToolsToken } from '../plugins/core/token/tools/tools_signature';
->>>>>>> 8c920b55
 
 interface SignatureTool<P = any> {
   name: string;
@@ -54,63 +29,10 @@
   }
 }
 
-<<<<<<< HEAD
-export const RegisterSignatureTools = () => [
-  StarknetSignatureToolRegistry.RegisterSignatureTools({
-    name: 'place_pixel',
-    description: 'Places a pixel, all parameters are optional',
-    schema: placePixelSignatureSchema,
-    execute: placePixelSignature,
-  }),
-  StarknetSignatureToolRegistry.RegisterSignatureTools({
-    name: 'place_stencil',
-    description: 'convert an image on stencil to place pixel',
-    execute: placeStencil,
-  }),
-  StarknetSignatureToolRegistry.RegisterSignatureTools({
-    name: 'transfer',
-    description: 'return transfer json transaction',
-    schema: transferSignatureschema,
-    execute: transfer_signature,
-  }),
-  StarknetSignatureToolRegistry.RegisterSignatureTools({
-    name: 'getbalance',
-    description: 'return the amoumt of token at a account address',
-    schema: getBalanceSignatureSchema,
-    execute: getBalanceSignature,
-  }),
-  StarknetSignatureToolRegistry.RegisterSignatureTools({
-    name: 'create_argent_account',
-    description:
-      'create argent account return the privateKey/publicKey/contractAddress',
-    execute: CreateArgentAccountSignature,
-  }),
-  StarknetSignatureToolRegistry.RegisterSignatureTools({
-    name: 'create_open_zeppelin_account',
-    description:
-      'create open_zeppelin/OZ account return the privateKey/publicKey/contractAddress',
-    execute: CreateOZAccountSignature,
-  }),
-  StarknetSignatureToolRegistry.RegisterSignatureTools({
-    name: 'deploy_argent_account',
-    description: 'deploy argent account return the deploy transaction address',
-    schema: DeployArgentAccountSchema,
-    execute: DeployArgentAccountSignature,
-  }),
-  StarknetSignatureToolRegistry.RegisterSignatureTools({
-    name: 'deploy_open_zeppelin_account',
-    description:
-      'deploy open_zeppelin account return the deploy transaction address',
-    schema: DeployOZAccountSchema,
-    execute: DeployOZAccountSignature,
-  }),
-];
-=======
 export const RegisterSignatureTools = () => {
   registerSignatureToolsToken();
   registerSignatureToolsAccount();
 };
->>>>>>> 8c920b55
 
 RegisterSignatureTools();
 
