import { tool } from '@langchain/core/tools';
import {
  CreateOZAccount,
  CreateArgentAccount,
} from 'src/lib/agent/method/account/createAccount';
import {
  DeployArgentAccount,
  DeployOZAccount,
} from 'src/lib/agent/method/account/deployAccount';
import { transfer } from './method/token/transfer';
import {
  simulateDeployAccountTransaction,
  simulateInvokeTransaction,
} from 'src/lib/agent/method/transaction/simulateTransaction';
import { getOwnBalance, getBalance } from './method/read/balance';
import { getBlockNumber } from './method/rpc/getBlockNumber';
import { getBlockTransactionCount } from './method/rpc/getBlockTransactionCount';
import { getStorageAt } from './method/rpc/getStorageAt';
import { getClassAt } from './method/rpc/getClassAt';
import { getClassHashAt } from './method/rpc/getClassHash';
import {
  getOwnBalanceSchema,
  getBalanceSchema,
  DeployArgentAccountSchema,
  getStorageAtSchema,
  swapSchema,
  DeployOZAccountSchema,
  Transferschema,
  blockIdSchema,
  getTransactionByBlockIdAndIndexSchema,
  transactionHashSchema,
  blockIdAndContractAddressSchema,
  declareContractSchema,
  estimateAccountDeployFeeSchema,
  signMessageSchema,
  verifyMessageSchema,
  simulateInvokeTransactionSchema,
  simulateDeployAccountTransactionSchema,
} from './schema';
<<<<<<< HEAD
import { swapTokens } from './method/swap';
=======
import { swapTokens } from './method/dapps/defi/avnu/swapService';
>>>>>>> 15f12d98
import { getSpecVersion } from './method/rpc/getSpecVersion';
import { getBlockWithTxHashes } from './method/rpc/getBlockWithTxHashes';
import { getBlockWithTxs } from './method/rpc/getBlockWithTxs';
import { getBlockWithReceipts } from './method/rpc/getBlockWithReceipts';
import { getBlockStateUpdate } from './method/rpc/getBlockStateUpdate';
import { getTransactionStatus } from './method/rpc/getTransactionStatus';
import { getTransactionByHash } from './method/rpc/getTransactionByHash';
import { getTransactionByBlockIdAndIndex } from './method/rpc/getTransactionByBlockIdAndIndex';
import { getTransactionReceipt } from './method/rpc/getTransactionReceipt';
import { getClass } from './method/rpc/getClass';
import { getBlockLatestAccepted } from './method/rpc/getBlockLatestAccepted';
import { getChainId } from './method/rpc/getChainId';
import { getSyncingStats } from './method/rpc/getSyncingStats';
import { getNonceForAddress } from './method/rpc/getNonceForAddress';
import { getTransactionTrace } from './method/rpc/getTransactionTrace';
import { getBlockTransactionsTraces } from './method/rpc/getBlockTransactionsTraces';
import { getAddress } from './method/account/getAddress';
import { declareContract } from './method/contract/declareContract';
import { estimateAccountDeployFee } from './method/account/estimateAccountDeployFee';
import { signMessage } from './method/account/signMessage';
import { verifyMessage } from './method/account/verifyMessage';

// Types
type StarknetAgentInterface = {
  getCredentials: () => { walletPrivateKey: string };
};

/**
 * Wraps a function to inject the wallet private key from the agent
 */
const withWalletKey = <T>(
<<<<<<< HEAD
  fn: (params: T, privateKey: string) => Promise<unknown>,
=======
  fn: (params: T, privateKey: string) => Promise<any>,
>>>>>>> 15f12d98
  agent: StarknetAgentInterface
) => {
  return (params: T) => fn(params, agent.getCredentials().walletPrivateKey);
};
/**
 * Creates and returns balance checking tools with injected agent credentials
 */
export const createTools = (agent: StarknetAgentInterface) => [
  tool(withWalletKey(getOwnBalance, agent), {
    name: 'get_own_balance',
    description: 'Get the balance of an asset in your wallet',
    schema: getOwnBalanceSchema,
  }),
  tool(getBalance, {
    name: 'get_balance',
    description: 'Get the balance of an asset for a given wallet address',
    schema: getBalanceSchema,
  }),
  tool(CreateOZAccount, {
    name: 'CreateOZAccount',
    description: 'Create Open Zeppelin account',
  }),
  tool(DeployOZAccount, {
    name: 'DeployOZ',
    description: 'Deploy a OZ Account',
    schema: DeployOZAccountSchema,
  }),
  tool(CreateArgentAccount, {
    name: 'CreateArgentAccount',
    description: 'Create Account account',
  }),
  tool(DeployArgentAccount, {
    name: 'DeployArgent',
    description: 'Deploy a Argent Account',
    schema: DeployArgentAccountSchema,
  }),
  tool(getBlockNumber, {
    name: 'get_block_number',
    description: 'Get the current block number from the Starknet network',
  }),
  tool(getBlockTransactionCount, {
    name: 'get_block_transaction_count',
    description: 'Get the number of transactions in a specific block',
    schema: blockIdSchema,
  }),
  tool(getStorageAt, {
    name: 'get_storage_at',
    description: 'Get the storage value at a specific slot for a contract',
    schema: getStorageAtSchema,
  }),
  tool(getClass, {
    name: 'get_class',
    description:
      "Retrieve the complete class definition of a contract at a specified address and block. This includes the contract's structure, methods, and other metadata.",
    schema: blockIdAndContractAddressSchema,
  }),
  tool(getClassAt, {
    name: 'get_class_at',
    description:
      "Fetch the class definition of a contract at a specific address in the latest state. This provides details about the contract's layout and capabilities.",
    schema: blockIdAndContractAddressSchema,
  }),
  tool(getClassHashAt, {
    name: 'get_class_hash',
    description:
      "Retrieve the unique class hash for a contract at a specific address. The class hash acts as an identifier for the contract's blueprint.",
    schema: blockIdAndContractAddressSchema,
  }),
  tool(withWalletKey(swapTokens, agent), {
    name: 'swap_tokens',
    description:
      'Swap a specified amount of one token for another token. Always return the transaction hash if successful',
    schema: swapSchema,
  }),
  tool(transfer, {
    name: 'transfer',
    description:
      'transfer from the caller only token ERC20 at a specific public address',
    schema: Transferschema,
  }),
  tool(getSpecVersion, {
    name: 'get_spec_version',
    description: 'Get the current spec version from the Starknet RPC provider',
  }),
  tool(getBlockWithTxHashes, {
    name: 'get_block_with_tx_hashes',
    description:
      'Retrieve the details of a block, including a list of transaction hashes, based on the specified block identifier. This is useful for tracking which transactions are included in a block.',
    schema: blockIdSchema,
  }),
  tool(getBlockWithTxs, {
    name: 'get_block_with_txs',
    description:
      'Retrieve a block’s details along with full transaction data, including the sender, recipient, and other transaction-specific details. This method is ideal when you need comprehensive information on the transactions included in a block.',
    schema: blockIdSchema,
  }),
  tool(getBlockWithReceipts, {
    name: 'get_block_with_receipts',
    description:
      'Fetch the details of a block along with transaction receipts, which include the status and logs of each transaction in the block. Use this when you need to check transaction outcomes and event logs.',
    schema: blockIdSchema,
  }),
  tool(getBlockStateUpdate, {
    name: 'get_block_state_update',
    description:
      'Fetch the state update for a block, using a specified block identifier.',
    schema: blockIdSchema,
  }),
  tool(getTransactionStatus, {
    name: 'get_transaction_status',
    description:
      'Fetch the status of a specific transaction by providing its transaction hash. This includes information such as whether the transaction succeeded or failed.',
    schema: transactionHashSchema,
  }),
  tool(getTransactionByHash, {
    name: 'get_transaction_by_hash',
    description:
      'Retrieve the full details of a specific transaction by providing its transaction hash. This includes data such as the sender, recipient, and the value transferred.',
    schema: transactionHashSchema,
  }),
  tool(getTransactionByBlockIdAndIndex, {
    name: 'get_transaction_by_block_id_and_index',
    description:
      'Retrieve a specific transaction from a block by providing the block identifier and the transaction index within the block.',
    schema: getTransactionByBlockIdAndIndexSchema,
  }),
  tool(getTransactionReceipt, {
    name: 'get_transaction_receipt',
    description:
      'Retrieve the receipt of a specific transaction by providing its transaction hash. This includes transaction status and other important details.',
    schema: transactionHashSchema,
  }),
  tool(getBlockLatestAccepted, {
    name: 'get_latest_accepted_block',
    description:
      "Retrieve the latest accepted block's hash and number from the Starknet network.",
  }),
  tool(getChainId, {
    name: 'get_chain_id',
    description:
      'Retrieve the unique identifier (chain ID) of the Starknet network.',
  }),
  tool(getSyncingStats, {
    name: 'get_syncing_status',
    description:
      'Retrieve the syncing status of the Starknet node, including the current block, highest block, and starting block if syncing.',
  }),
  tool(getNonceForAddress, {
    name: 'get_nonce_for_address',
    description:
      'Retrieve the nonce for a specific contract or account address at a specified block.',
    schema: blockIdAndContractAddressSchema,
  }),
  tool(getTransactionTrace, {
    name: 'get_transaction_trace',
    description:
      'Fetch the execution trace for a specific transaction, including details about function calls and other internal operations.',
    schema: transactionHashSchema,
  }),
  tool(getBlockTransactionsTraces, {
    name: 'get_block_transactions_traces',
    description:
      'Retrieve execution traces for all transactions in a specified block, including detailed insights into their execution.',
    schema: blockIdSchema,
  }),
  tool(getAddress, {
    name: 'get_address',
    description:
      'Returns the public (current) account address from your .env config',
  }),
  tool(withWalletKey(declareContract, agent), {
    name: 'declare_contract',
    description: 'Declare a new contract on Starknet',
    schema: declareContractSchema,
  }),

  tool(withWalletKey(estimateAccountDeployFee, agent), {
    name: 'estimate_account_deploy_fee',
    description: 'Estimate the fee required to deploy an account',
    schema: estimateAccountDeployFeeSchema,
  }),

  tool(withWalletKey(signMessage, agent), {
    name: 'sign_message',
    description: 'Sign a typed data message',
    schema: signMessageSchema,
  }),

  tool(verifyMessage, {
    name: 'verify_message',
    description: 'Verify a signed message',
    schema: verifyMessageSchema,
  }),
  tool(withWalletKey(simulateInvokeTransaction, agent), {
    name: 'simulate_transaction',
    description: 'Simulate a transaction without executing it',
    schema: simulateInvokeTransactionSchema,
  }),
  tool(withWalletKey(simulateDeployAccountTransaction, agent), {
    name: 'simulate_deploy_account_transaction',
    description: 'Simulate Deploy Account transaction without executing it',
    schema: simulateDeployAccountTransactionSchema,
  }),
];<|MERGE_RESOLUTION|>--- conflicted
+++ resolved
@@ -37,11 +37,7 @@
   simulateInvokeTransactionSchema,
   simulateDeployAccountTransactionSchema,
 } from './schema';
-<<<<<<< HEAD
-import { swapTokens } from './method/swap';
-=======
 import { swapTokens } from './method/dapps/defi/avnu/swapService';
->>>>>>> 15f12d98
 import { getSpecVersion } from './method/rpc/getSpecVersion';
 import { getBlockWithTxHashes } from './method/rpc/getBlockWithTxHashes';
 import { getBlockWithTxs } from './method/rpc/getBlockWithTxs';
@@ -73,11 +69,7 @@
  * Wraps a function to inject the wallet private key from the agent
  */
 const withWalletKey = <T>(
-<<<<<<< HEAD
   fn: (params: T, privateKey: string) => Promise<unknown>,
-=======
-  fn: (params: T, privateKey: string) => Promise<any>,
->>>>>>> 15f12d98
   agent: StarknetAgentInterface
 ) => {
   return (params: T) => fn(params, agent.getCredentials().walletPrivateKey);
