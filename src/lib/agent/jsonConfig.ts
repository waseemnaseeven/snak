import { SystemMessage } from '@langchain/core/messages';
import { num } from 'starknet';

export interface Token {
  symbol: string;
  amount: number;
}

export interface Transfer_limit {
  token: Token[];
}

export interface JsonConfig {
  name: string;
  prompt: SystemMessage;
  interval: number;
  chat_id: string;
  allowed_internal_tools: string[];
<<<<<<< HEAD
  external_toolkits?: string[];
  allowed_external_tools?: string[];
}

function validateConfig(config: JsonConfig): void {
  const requiredFields = [
    'name',
    'interval',
    'chat_id',
    'allowed_internal_tools',
    'context',
  ] as const;
=======
  external_client?: string[];
  allowed_external_client_tools?: string[];
}

const createContextFromJson = (json: any): string => {
  if (!json) {
    throw new Error(
      'Error while trying to parse yout context from the youragent.json'
    );
  }
  const contextParts: string[] = [];
  if (json.name) {
    contextParts.push(`Your name : [${json.name}]`);
  }
  if (json.bio) {
    contextParts.push(`Your Bio : [${json.bio}]`);
  }
  if (Array.isArray(json.lore)) {
    const lore: string = json.lore.join(']\n[');
    contextParts.push(`Your lore : [${lore}]`);
  }
  if (Array.isArray(json.objectives)) {
    const objectives: string = json.objectif.join(']\n[');
    contextParts.push(`Your objectives : [${objectives}]`);
  }
  if (Array.isArray(json.knowledge)) {
    const knowledge: string = json.knowledge.join(']\n[');
    contextParts.push(`Your knowledge : [${knowledge}]`);
  }
  if (Array.isArray(json.messageExamples)) {
    const messageExamples: string = json.messageExamples.join(']\n[');
    contextParts.push(`Your messageExamples : [${messageExamples}]`);
  }
  if (Array.isArray(json.postExamples)) {
    const postExamples: string = json.postExamples.join(']\n[');
    contextParts.push(`Your postExamples : [${postExamples}]`);
  }
  const context = contextParts.join('\n');
  console.log(`AI context = ${context}`);
  return context;
};

const validateConfig = (config: JsonConfig) => {
  const requiredFields = ['name', 'interval', 'chat_id', 'bio'] as const;
>>>>>>> b3999a32

  for (const field of requiredFields) {
    if (!config[field as keyof JsonConfig]) {
      throw new Error(`Missing required field: ${field}`);
    }
  }
};

const checkParseJson = (agent_config_name: string): JsonConfig | undefined => {
  try {
<<<<<<< HEAD
    const json = require('../../../config/agents/config-agent.json');
=======
    const json = require(`../../../config/agents/${agent_config_name}`);
>>>>>>> b3999a32
    if (!json) {
      throw new Error(`Can't access to ./config/agents/config-agent.json`);
    }
    validateConfig(json);
<<<<<<< HEAD
    const systemMessagefromjson = new SystemMessage(json.context.toString());
=======
    const systemMessagefromjson = new SystemMessage(
      createContextFromJson(json)
    );
>>>>>>> b3999a32
    let jsonconfig: JsonConfig = {} as JsonConfig;
    jsonconfig.prompt = systemMessagefromjson;
    jsonconfig.name = json.name;
    jsonconfig.prompt = systemMessagefromjson;
    jsonconfig.interval = json.interval;
    jsonconfig.chat_id = json.chat_id;
<<<<<<< HEAD
    jsonconfig.allowed_internal_tools = json.allowed_internal_tools;

    if (Array.isArray(json.external_toolkits)) {
      jsonconfig.external_toolkits = json.external_toolkits;
    }
    if (Array.isArray(json.allowed_external_tools)) {
      jsonconfig.allowed_external_tools;
=======

    if (Array.isArray(json.allowed_internal_tools)) {
      jsonconfig.allowed_internal_tools = json.allowed_internal_tools;
    }
    if (Array.isArray(json.external_client)) {
      jsonconfig.external_client = json.external_client;
    }
    if (Array.isArray(json.allowed_external_client_tools)) {
      jsonconfig.allowed_external_client_tools =
        json.allowed_external_client_tools;
>>>>>>> b3999a32
    }
    return jsonconfig;
  } catch (error) {
    console.error(
      `⚠️ Ensure your environment variables are set correctly according to your agent.character.json file.`
    );
    console.error('Failed to parse config:', error);
    return undefined;
  }
};

export const load_json_config = (
  agent_config_name: string
): JsonConfig | undefined => {
  const json = checkParseJson(agent_config_name);
  if (!json) {
    return undefined;
  }
  return json;
};<|MERGE_RESOLUTION|>--- conflicted
+++ resolved
@@ -16,20 +16,6 @@
   interval: number;
   chat_id: string;
   allowed_internal_tools: string[];
-<<<<<<< HEAD
-  external_toolkits?: string[];
-  allowed_external_tools?: string[];
-}
-
-function validateConfig(config: JsonConfig): void {
-  const requiredFields = [
-    'name',
-    'interval',
-    'chat_id',
-    'allowed_internal_tools',
-    'context',
-  ] as const;
-=======
   external_client?: string[];
   allowed_external_client_tools?: string[];
 }
@@ -74,7 +60,6 @@
 
 const validateConfig = (config: JsonConfig) => {
   const requiredFields = ['name', 'interval', 'chat_id', 'bio'] as const;
->>>>>>> b3999a32
 
   for (const field of requiredFields) {
     if (!config[field as keyof JsonConfig]) {
@@ -85,37 +70,20 @@
 
 const checkParseJson = (agent_config_name: string): JsonConfig | undefined => {
   try {
-<<<<<<< HEAD
-    const json = require('../../../config/agents/config-agent.json');
-=======
     const json = require(`../../../config/agents/${agent_config_name}`);
->>>>>>> b3999a32
     if (!json) {
       throw new Error(`Can't access to ./config/agents/config-agent.json`);
     }
     validateConfig(json);
-<<<<<<< HEAD
-    const systemMessagefromjson = new SystemMessage(json.context.toString());
-=======
     const systemMessagefromjson = new SystemMessage(
       createContextFromJson(json)
     );
->>>>>>> b3999a32
     let jsonconfig: JsonConfig = {} as JsonConfig;
     jsonconfig.prompt = systemMessagefromjson;
     jsonconfig.name = json.name;
     jsonconfig.prompt = systemMessagefromjson;
     jsonconfig.interval = json.interval;
     jsonconfig.chat_id = json.chat_id;
-<<<<<<< HEAD
-    jsonconfig.allowed_internal_tools = json.allowed_internal_tools;
-
-    if (Array.isArray(json.external_toolkits)) {
-      jsonconfig.external_toolkits = json.external_toolkits;
-    }
-    if (Array.isArray(json.allowed_external_tools)) {
-      jsonconfig.allowed_external_tools;
-=======
 
     if (Array.isArray(json.allowed_internal_tools)) {
       jsonconfig.allowed_internal_tools = json.allowed_internal_tools;
@@ -126,7 +94,6 @@
     if (Array.isArray(json.allowed_external_client_tools)) {
       jsonconfig.allowed_external_client_tools =
         json.allowed_external_client_tools;
->>>>>>> b3999a32
     }
     return jsonconfig;
   } catch (error) {
