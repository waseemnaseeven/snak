--- conflicted
+++ resolved
@@ -4,8 +4,5 @@
   - 'agents'
   - 'plugins/*'
   - 'mcps/*'
-<<<<<<< HEAD
   - 'core'
-=======
-  - 'packages/*'
->>>>>>> 2eae4d46
+  - 'packages/*'