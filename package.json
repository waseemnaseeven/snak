--- conflicted
+++ resolved
@@ -1,10 +1,6 @@
 {
   "name": "starknet-agent-kit",
-<<<<<<< HEAD
-  "version": "0.0.2",
-=======
   "version": "0.0.5",
->>>>>>> 15f12d98
   "description": "A toolkit for creating AI agents that can interact with the Starknet blockchain",
   "author": "Kasar Labs",
   "license": "MIT",
