--- conflicted
+++ resolved
@@ -1,11 +1,7 @@
-<<<<<<< HEAD
-import { getAddress } from 'src/lib/agent/method/account/getAddress';
+import { getAddress } from 'src/lib/agent/method/core/account/getAddress';
 import { createMockStarknetAgent } from 'test/jest/setEnvVars';
 
 const agent = createMockStarknetAgent();
-=======
-import { getAddress } from 'src/lib/agent/method/core/account/getAddress';
->>>>>>> 1e9f521d
 
 describe('getAddress', () => {
   describe('With perfect match inputs', () => {
