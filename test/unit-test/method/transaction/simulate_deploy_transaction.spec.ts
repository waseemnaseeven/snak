--- conflicted
+++ resolved
@@ -1,8 +1,4 @@
-<<<<<<< HEAD
-import { simulateDeployTransaction } from 'src/lib/agent/method/core/transaction/simulateTransaction';
-=======
-import { simulateDeployTransaction } from 'src/lib/agent/plugins/transaction/simulateTransaction';
->>>>>>> abd4a1c8
+import { simulateDeployTransaction } from 'src/lib/agent/plugins/core/transaction/simulateTransaction';
 import * as C from '../../../utils/constant';
 import {
   createMockInvalidStarknetAgent,
@@ -25,14 +21,7 @@
       };
 
       // Act
-<<<<<<< HEAD
-      const result = await simulateDeployTransaction(agent, params);
-=======
-      const result = await simulateDeployTransaction(
-        params,
-        process.env.STARKNET_PRIVATE_KEY
-      );
->>>>>>> abd4a1c8
+      const result = await simulateDeployTransaction(agent, params);
       const parsed = JSON.parse(result);
 
       // Assert
@@ -55,14 +44,7 @@
       };
 
       // Act
-<<<<<<< HEAD
-      const result = await simulateDeployTransaction(agent, params);
-=======
-      const result = await simulateDeployTransaction(
-        params,
-        process.env.STARKNET_PRIVATE_KEY
-      );
->>>>>>> abd4a1c8
+      const result = await simulateDeployTransaction(agent, params);
       const parsed = JSON.parse(result);
 
       // Assert
@@ -86,14 +68,7 @@
       };
 
       // Act
-<<<<<<< HEAD
-      const result = await simulateDeployTransaction(agent, params);
-=======
-      const result = await simulateDeployTransaction(
-        params,
-        process.env.STARKNET_PRIVATE_KEY
-      );
->>>>>>> abd4a1c8
+      const result = await simulateDeployTransaction(agent, params);
       const parsed = JSON.parse(result);
 
       // Assert
@@ -118,14 +93,7 @@
       };
 
       // Act
-<<<<<<< HEAD
-      const result = await simulateDeployTransaction(agent, params);
-=======
-      const result = await simulateDeployTransaction(
-        params,
-        process.env.STARKNET_PRIVATE_KEY
-      );
->>>>>>> abd4a1c8
+      const result = await simulateDeployTransaction(agent, params);
       const parsed = JSON.parse(result);
 
       // Assert
@@ -166,14 +134,7 @@
 
       // Act & Assert
       for (const params of paramsArray) {
-<<<<<<< HEAD
         const result = await simulateDeployTransaction(agent, params);
-=======
-        const result = await simulateDeployTransaction(
-          params,
-          process.env.STARKNET_PRIVATE_KEY
-        );
->>>>>>> abd4a1c8
         const parsed = JSON.parse(result);
         expect(parsed.status).toBe('success');
       }
@@ -222,14 +183,7 @@
       };
 
       // Act
-<<<<<<< HEAD
-      const result = await simulateDeployTransaction(agent, params);
-=======
-      const result = await simulateDeployTransaction(
-        params,
-        process.env.STARKNET_PRIVATE_KEY
-      );
->>>>>>> abd4a1c8
+      const result = await simulateDeployTransaction(agent, params);
       const parsed = JSON.parse(result);
 
       // Assert
@@ -267,21 +221,9 @@
       ];
 
       // Act
-<<<<<<< HEAD
       const result = await simulateDeployTransaction(agent, paramsArray[0]);
       const parsed = JSON.parse(result);
       const result2 = await simulateDeployTransaction(agent, paramsArray[1]);
-=======
-      const result = await simulateDeployTransaction(
-        paramsArray[0],
-        process.env.STARKNET_PRIVATE_KEY
-      );
-      const parsed = JSON.parse(result);
-      const result2 = await simulateDeployTransaction(
-        paramsArray[1],
-        process.env.STARKNET_PRIVATE_KEY
-      );
->>>>>>> abd4a1c8
       const parsed2 = JSON.parse(result2);
 
       // Assert
