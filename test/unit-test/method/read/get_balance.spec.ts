import { getBalance } from 'src/lib/agent/plugins/core/token/actions/getBalances';
import { Contract } from 'starknet';
<<<<<<< HEAD
=======
import { string } from 'zod';
>>>>>>> a5c93549
import { createMockStarknetAgent } from 'test/jest/setEnvVars';
import { ERC20_ABI } from 'src/lib/agent/plugins/core/token/abis/erc20Abi';

const agent = createMockStarknetAgent();

jest.mock('starknet', () => ({
  Contract: jest.fn((abi, address, provider) => ({
    balanceOf: jest
      .fn()
      .mockImplementation(async () => ({ balance: '2000000000000000000' })),
  })),
  RpcProvider: jest.fn(() => ({
    nodeUrl: process.env.STARKNET_RPC_URL,
  })),
}));

describe('Read -> Get_Balance -> get_balance', () => {
  describe('With perfect match inputs', () => {
    it('should return correct ETH balance when all parameters are valid', async () => {
      const params = {
        accountAddress: process.env.STARKNET_PUBLIC_ADDRESS_2 as string,
        assetSymbol: 'ETH',
      };

      const result = await getBalance(agent, params);
      const parsed = JSON.parse(result);

      expect(parsed.status).toBe('success');
      expect(Contract).toHaveBeenCalledWith(
        ERC20_ABI,
        expect.any(String),
        expect.any(Object)
      );
      console.log(parsed.balance);
    });

    it('should return correct USDC balance with 6 decimals', async () => {
      const params = {
        accountAddress: process.env.STARKNET_PUBLIC_ADDRESS as string,
        assetSymbol: 'USDC',
      };

      const result = await getBalance(agent, params);
      const parsed = JSON.parse(result);

      expect(parsed.status).toBe('success');
      console.log(parsed.balance);
    });
  });

  describe('With missing inputs', () => {
    it('should fail reason : unsupported token symbol', async () => {
      const params = {
        accountAddress: process.env.STARKNET_PUBLIC_ADDRESS_2 as string,
        assetSymbol: 'UNKNOWN',
      };

      const result = await getBalance(agent, params);
      const parsed = JSON.parse(result);

      expect(parsed.status).toBe('failure');
    });
  });
});<|MERGE_RESOLUTION|>--- conflicted
+++ resolved
@@ -1,9 +1,5 @@
 import { getBalance } from 'src/lib/agent/plugins/core/token/actions/getBalances';
 import { Contract } from 'starknet';
-<<<<<<< HEAD
-=======
-import { string } from 'zod';
->>>>>>> a5c93549
 import { createMockStarknetAgent } from 'test/jest/setEnvVars';
 import { ERC20_ABI } from 'src/lib/agent/plugins/core/token/abis/erc20Abi';
 
