--- conflicted
+++ resolved
@@ -2,10 +2,7 @@
 import * as C from '../../../utils/constant';
 import { createMockStarknetAgent } from 'test/jest/setEnvVars';
 import { setupTestEnvironment } from 'test/utils/helpers';
-<<<<<<< HEAD
-=======
 
->>>>>>> a5c93549
 const agent = createMockStarknetAgent();
 
 setupTestEnvironment();
